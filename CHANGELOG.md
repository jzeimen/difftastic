## 0.30 (unreleased)

<<<<<<< HEAD
### Parsing

Added support for HTML.
=======
### Command Line Interface

`--node-limit` has been replaced by `--graph-limit`, and the
corresponding environment variable `DFT_NODE_LIMIT` has been replaced
with `DFT_GRAPH_LIMIT`.

`--graph-limit` makes difftastic give up on structural diffs after
traversing this many graph nodes. `--node-limit` applied a limit based
on an estimate of how big the graph would be, leading to very slow
diffs when the estimate was wrong.

This new setting sets a more accurate limit on difftastic
performance. It also means that difftastic will always try a
structural diff first. This will be slower for files that exceed
`--graph-limit`, but guarantees that files with a small number of
changes will always get a structural diff.
>>>>>>> f10cfa00

## 0.29.1 (released 13th June 2022)

Fixed a major memory regression in 0.29 when performing large
line-based diffs (e.g. files of 100 KLOC or more).

## 0.29 (released 9th June 2022)

Performance has improved in 0.29, and larger files typically see a 30%
reduction in runtime.

### Parsing

Improved detection of binary files, including using
`/usr/share/mime/magic` when available.

Improved handling of comments and regexp literals in Perl.

Added Elvish support.

### Diffing

Improved delimiter heuristics in lisp-like languages.

### Display

Difftastic now displays information about file renames. Previously, it
would only show the new name.

## 0.28 (released 29th April 2022)

### Parsing

Added support for HCL, Perl and Swift.

Improved language detection for JSON. More file extensions and file
names are recognised as JSON, e.g. `.jsonl`.

### Display

Fixed crash in inline mode.

Added an option `--tab-width` that controls how many spaces are used
to display tabs. The default value is 8, consistent with older
versions.

Added an option `--syntax-highlight` that controls whether the output
is syntax highlighted.

### Diffing

Difftastic now diffs files in parallel when diffing whole directories,
increasing performance.

Directory diffing now correctly handles files that are only in one of
the directories.

### Command Line Interface

Fixed handling of paths that aren't valid UTF-8.

`--missing-as-empty` now only applies when diffing files, and has no
effect when diffing directories.

## 0.27 (released 18th April 2022)

### Parsing

Added support for Kotlin and TOML.

Fixed an issue with YAML and `|` block strings.

Updated to the latest upstream C++, C#, Elixir, Go, Haskell, Java,
Python, Ruby, Rust and TypeScript parsers.

### Diffing

Improved performance in large files when changes are clustered together.

### Display

Improved syntax highlighting.

Tabs are now rendered with eight spaces.

### Command Line Interface

Difftastic now validates environment variables the same way as
arguments. `DFT_DISPLAY=no-such-mode` will now error rather than
silently using the default display mode.

### Build

The upstream Haskell parser has been ported from C++14 to pure C. This
should allow difftastic to build on platforms with older C++
compilers.

## 0.26.3 (released 10th April 2022)

### Release

Difftastic now uses GitHub releases with precompiled binaries for
Linux, macOS and Windows.

## 0.26.2 (released 10th April 2022)

### Build

Fixed compilation error on Windows due to GCC extension usage in the
tree-sitter-nix library.

## 0.26.1 (released 10th April 2022)

### Build

This version of difftastic is also available as a GitHub release with
precompiled binaries available.

### Parsing

Fixed Zig parsing of `@foo` identifiers.

### Display

Fixed a crash when inserting newlines in JSX literals.

## 0.26 (released 9th April 2022)

### Build

Fixed an issue where C++ libraries were built before before the C
libraries that they depended on.

### Display

The side-by-side display no longer pads the right column to fill the
terminal. This improves display when the terminal is slightly shrunk,
or when wide characters (e.g. emoji) are used.

Improved syntax highlighting for boolean constants and character
literals.

### Parsing

Added Gleam, YAML and Zig support.

Improved Clojure parsing with `^Metadata`.

### Command Line Interface

Added the `--display` option to switch between `side-by-side`,
`side-by-side-show-both`, and `inline` display modes. This replaces
the `INLINE` and `DFT_SHOW_BOTH` environment variables.

Added the `--language` option to enable overriding language
detection. When specified, language detection is disabled, and the
input file is assumed to have the extension specified.

### Diffing

Improved diff results for nested sequences `foo(bar(baz()))` in C-like
languages.

## 0.25 (released 31st March 2022)

### Display

Difftastic no longer shows "1/1" when a file only has a single hunk.

Improved Clojure and Scala syntax highlighting.

When a file is entirely unchanged, difftastic now shows "no changes"
even if it successfully parsed. Previously it would only show "no
syntactic changes".

Fixed an issue where some colors were shown when `--color never` was
specified.

Fixed a crash when a text file ended with a multibyte character.

Fixed side-by-side display when source files contained CRLF.

### Parsing

Fixed an issue in C and C++ where blank lines were highlighted after
novel preprocessor lines.

Fixed an issue with parsing `[` and `]` in Java.

Fixed an issue with parsing interpolated strings in PHP.

Added support for Janet, Lua and Nix.

## 0.24 (released 26th March 2022)

### Diffing

Reduced the default value of DFT_NODE_LIMIT from 100,000 to
30,000. This fixes cases where files near the limit would use too much
memory and not terminate.

### Display

Fixed an issue where hunks would be missing lines. This occurred in
certain circumstances when a line contained both changed and unchanged
parts.

Fixed an issue where blank lines at the beginning or end of a file
would be excluded from context.

Fixed an issue where lines containing only whitespace would be
highlighted in purple.

Fixed an issue with changed multiline strings where blank lines were
not highlighted.

Improved Clojure syntax highlighting.

### Parsing

Added support for Dart.

### Command Line Interface

Difftastic will now warn if both arguments point to the same file.

When diffing directories, diff results are printed incrementally
rather than waiting for the results of all files before printing.

## 0.23.1 (released 19th March 2022)

Fixed crash where the 'shrink unchanged' logic would not set the
change state on the outer list.

## 0.23 (released 17th March 2022)

### Diffing

Improved performance on very large files that are compared by text.

Fixed some cases where changing list delimiters would lead to
incorrect diffs.

Fixed an issue where lines were not aligned correctly after correcting
sliders.

Fixed an issue the outermost delimiter in lists was sometimes
incorrectly marked as unchanged, producing non-optimal diffs.

### Display

Display now prefers to align blank lines in the display, producing
significantly better results in many cases.

Fixed an issue where some lines in a hunk were not displayed.

## 0.22 (released 10th March 2022)

Difftastic now requires Rust 1.56 to build.

### Parsing

Added support for PHP.

Fixed handling of `<` `>` delimiters in C++ and Rust.

### Diffing

Difftastic will now split files that contain obviously unchanged
regions, substantially improving performance when a file has multiple
changes that have many unchanged items between them.

Improved diff results when choosing between syntax nodes at different
nesting levels. This is restoring a heuristic that was removed in
0.20.

Improved diff results when lists have unequal sizes.

Improved diff results when the language parser thinks that names occur
in different syntactic positions.

Adjusted the heuristics for 'so much has changed in this expression
that it is confusing to highlight the unchanged parts'. The heuristic
is now less aggressive, which helps performance and seems to produce
slightly better results.

## 0.21 (released 28th February 2022)

### Parsing

Difftastic now understands `-*-` file headers (as used by Emacs) when
performing language detection.

### Display

Improved alignment logic. This fixes a bug where the last line of a
file wasn't displayed, and generally improves how difftastic chooses
to align content.

Fixed a crash when line wrapping produced an entirely blank line.

### Diffing

Improved word diffing (in both comments and textual diffs) when source
contains Unicode characters. Word splitting now uses the Unicode
alphabetic property.

Fixed a crash when comments contained multibyte Unicode characters.

## 0.20 (released 20th February 2022)

### Diffing

Diffing now correctly handles nodes being moved to parent
lists. Previously this would be ignored, leading to difftastic
incorrectly claiming things were unchanged. This also leads to better
diffing results in general, although is somewhat slower (2x in
testing).

Improved slider logic in larger expressions.

Increased the default value DFT_NODE_LIMIT to 100,000 (from
50,000). This increases the likelihood that files get a syntactic diff
whilst still having acceptable performance.

### Display

Fixed an issue where whole file additions/removals were printed twice.

Fixed an issue where difftastic didn't show context on hunks where the
unchanged content was on different lines.

Hunks are now merged if the lines are immediately adjacent
(e.g. hunk 1 ends on line 11, hunk 2 starts on line 12), not just if
they're overlapping.

### Command Line Interface

Difftastic will now use a text dif for large files that are too big to
parse in a reasonable amount of time. This threshold is
configurable with `--byte-limit` and `DFT_BYTE_LIMIT`.

Fixed a crash when called with zero arguments.

## 0.19 (released 7th February 2022)

### Parsing

Fixed an issue with changes being ignored in OCaml's `{||}` string
literals.

### Display

Fixed an issue where larger additions were not lined up with removals.

Improved syntax highlighting for Clojure, Common Lisp and TypeScript.

Comments are now highlighted with italics, making it easier to see
syntax even when text is red.

Built-in constants are now highlighted consistently with other
constants.

Improved minor display issues when one file is longer than the other.

### Diffing

If given binary files, difftastic will now report if the file contents
are identical.

Difftastic will now use a text diff for large files, rather than
trying to use more memory than is available. This threshold is
configurable with `--node-limit` and `DFT_NODE_LIMIT`.

Fixed a bug in the text diff logic where lines weren't shown if they
did not have both word additions and word removals.

### Command Line Interface

Difftastic will now error if either argument does not exist, unless
`--missing-as-empty` (new argument) is passed. This is a better
default, but requires Mercurial uses to [specify this
flag](https://difftastic.wilfred.me.uk/mercurial.html) in their
configuration.

## 0.18.1 (released 30 January 2022)

Fixed a compilation issue on Rust 1.54 (0.18 only built on newer
versions of Rust).

## 0.18 (released 30 January 2022)

### Parsing

Fixed an issue with missing positions in OCaml attribute syntax.

Fixed parsing issues in Common Lisp: character literals, `loop` macro
usage with `maximizing`.

### Diffing

Improved performance when diffing a single large expression.

### Display

Fixed display issues where lines were printed more than once.

Subword changes in comments are now shown in bold, to make them more
visible.

Improved colours on terminals with light coloured backgrounds.

### Command Line Interface

Added a `--width` option which allows overriding `DFT_WIDTH`, and is
more discoverable.

Added a `--color` option which allows explicitly enabling/disabling
colour output.

Added a `--background` option which controls whether difftastic uses
bright or dark colours. This can also be controlled by
`DFT_BACKGROUND`.

Added a `--skip-unchanged` option which suppresses printing for files
that have no changes.

## 0.17 (released 25 January 2022)

### Diffing

Improved performance when all file changes are close together.

Fixed a bug where syntax after the last changed item was incorrectly
marked as added.

### Display

Added syntax highlighting for unchanged comments, strings and types.

Fixed a bug (introduced in 0.15) where identical text files were
reported as binary files.

## 0.16 (released 22 January 2022)

### Parsing

Whitespace in JSX is parsed more closely to React's whitespace
trimming rules.

Fixed parsing of heredocs in shell scripts. They are now treated as
string literals.

Fixed parsing of type variables and tags in OCaml.

Improved language detection for files with bash/sh syntax.

### Integration

Fixed a crash when on Mercurial diffs when a whole file has been
removed.

### Display

Improved display performance when there are a large number of hunks.

Fixed several issues where lines were displayed more than once in a
hunk.

Fixed an issue where the first changed line was not displayed.

### Diffing

Improved diffing performance (both time and memory usage).

Sliders are now fixed up after diffing. This produces better looking
results in more cases, and makes the primary diffing faster.

Fixed some corner cases in the line parser where it would match up
isolated newline character as unchanged, leading to weird alignment.

## 0.15 (released 6 January 2022)

### Parsing

Moved to the [official Elixir
parser](https://github.com/elixir-lang/tree-sitter-elixir).

Updated the Bash, C, C++, C#, Haskell, Java, OCaml, Python, Ruby and
TypeScript parsers to the latest upstream version.

Fixed a parsing performance regression introduced in 0.13.

### Diffing

Text diffing now has a standalone implementation rather than reusing
structural diff logic. This is signficantly faster and highlighted
better.

Improved performance when diffing two identical files. This is common
when diffing directorires.

### Display

Improved highlighting heuristics for added/removed blank lines.

Fixed an alignment bug where the last line being novel would lead to
poor alignment of unchanged lines.

Fixed minor formatting issues when reporting that a file is binary.

Improved display performance on large files.

## 0.14 (released 27 December 2021)

### Parsing

Improved language detection if a file has a recognised filename
(e.g. `Rakefile`) or a shebang (e.g. `#!/usr/bin/env node`).

### Display

Display width can now be overridden by setting the environment
variable DFT_WIDTH.

Fixed terminal width calculations on Windows.

Fixed crash when only one side has changes, but the other side has
additional blank lines.

Fixed crash on displaying unicode characters on line boundaries.

### Build

Fixed some build issues on Windows.

## 0.13 (released 4 December 2021)

### Parsing

Added Bash, Common Lisp and Ruby support.

Updated the C, CSS and JSON parsers to the latest upstream versions.

Expanded filename associations, so difftastic recognises more files.

Improved parsing for regex and template string literals in JavaScript
and TypeScript.

Improved parsing for float values in CSS.

Improved word diffing on punctuation in comments.

When logging is enabled (e.g. `RUST_LOG=warn`), difftastic now warns
on syntax errors. Difftastic is intended to be robust against syntax
errors, so this is primarily intended for parser debugging.

### Build

Difftastic now requires fewer C compiler flags, so it should build in
more environments (e.g. compiling with MSVC).

## 0.12 (released 19 November 2021)

### Display

Every hunk is now shown with the file name and a hunk number. This
makes it easier to see which file you're looking at when there are
many changes.

Keywords in added/removed regions are now shown in bold, to give
modified regions basic syntax highlighting. Previously, all
added/removed regions were bold.

Lines with changes are now shown in a different colour in side-by-side
display.

The display logic has been written in terms of a `Hunk` type. This
produces more accurate context, with better alignment, especially when
the context contains blank lines.

If only a single side has changes (e.g. additions but no removals),
only one column is shown, to maximise display usage.

Difftastic now wraps rather than truncating lines that are too long
for the terminal width.

If a file has no syntactic changes, difftastic now shows the file name
consistently with changed files.

### Command Line Interface

The difftastic binary is now named `difft`, to reduce typing during
usage.

### Parsing

Updated to latest upstream Haskell parser ([commit
d72f2e4](https://github.com/tree-sitter/tree-sitter-haskell/commit/d72f2e42c0d5ccf8e8b1c39e3642428317e8fe02)).

### Diffing

Fixed a bug when diffing multiline comments where unchanged parts were
not highlighted correctly.

## 0.11 (released 18 October 2021)

### Parsing

Improved handling of paired delimiters, particularly in C, C++ and C#.

Improved word splitting in when diffing similar comments (it's now
more granular).

Fixed a rare issue where single-item lists were flattened.

### Diffing

Diff calculations are now greedier when syntax nodes are identical, making
diffing significantly faster when most syntax nodes are the same.

### Integration

Added support for Mercurial, see [this section in the
manual](http://difftastic.wilfred.me.uk/getting_started.html#mercurial-external-diffs)
for instructions.

### Display

Added basic syntax highlighting for comments (dimmed) and keywords
(bold) in unchanged source code.

Characters that don't have a position in the parsed syntax tree are
now displayed in purple, to make bugs more obvious. Previously they
were dimmed.

## 0.10.1 (released 28 September 2021)

### Build

Fix compilation on macOS where the C++ compiler defaulted to a
version of C++ older than C++14.

## 0.10 (released 24 September 2021)

### Parsing

Added a C parser.

Added a C++ parser. Difftastic prefers the C++ parser for `.h`
files. Please file a bug if you see issues.

Added a C# parser.

Added a Haskell parser.

Removed legacy regex-based parsing backend.

### Diffing

Some additional runtime optimisations.

### Manual

Added a chapter on difficult cases for tree diff algorithms.

## 0.9 (released 14 September 2021)

### Parsing

Added TypeScript parser and TSX parser. Added Elixir parser.

The following extensions are now associated with Clojure: `.bb`,
`.boot`, `.clj`, `.cljc`, `.clje`, `.cljs`, `.cljx`, `.edn`, `.joke`
and `.joker`.

Fixed an issue with parsing integer values in CSS with units,
e.g. `123px`.

Improved parsing of Rust punctuation like `&` and `::` inside macro
invocations. Improved handling of `|closure_param|` and `[` `]`
delimiters in Rust.

The line-based parser for text files now uses word-level diffs.

### Diffing

Optimised Dijkstra implementation, improving runtime performance.

### Display

Side-by-side displays now uses the same width for the left and right
columns, regardless of the content.

### Internals

Difftastic is now a library with a main binary. No APIs are considered
stable for external usage. This is intended to make benchmarking
easier.

## 0.8 (released 5 September 2021)

### Git integration

Fixed a crash on removing whole files.

### Parsing

Tree-sitter parsing is now the default, unless the environment
variable DFT_RX is set.

Tree-sitter parser: Improved handling of string literals. Improved
matching of delimiters.

Added Python parser.

Added Java parser.

JSON (legacy parser): fixed parsing string literals (broken in 0.7).

Removed Scheme support, as there's no tree-sitter parser available.

### Display

Fixed crashes on files with non-ASCII characters on long lines.

Fixed an issue where multiline comments were not highlighted
correctly.

Improved display to better use the whole width when whole files are
added or removed.

### Command Line Interface

Removed the unused `--lang` argument.

Difftastic now handles writing to a closed pipe (SIGPIPE) gracefully
rather than crashing.

Difftastic now has some debugging logs available. `RUST_LOG=trace`
will show information on the route found during graph solving.

## 0.7 (released 24 August 2021)

### Git integration

Fixed issues when adding/removing a whole file meant that difftastic
didn't display anything.

Fixed a crash on renaming a file.

Colour is now enabled when using git with a pager.

### Display

Side-by-side display now uses "..." for column numbers when aligning
lines. This makes hunks more obvious, but hunks now also have two
blank lines between them to make it clearer.

Fixed an issue where screen width was not shared evenly by LHS and
RHS.

Side-by-side display will now use the full width of the screen when
using a pager (i.e. if stdout is a not a TTY).

Side-by-side display now handles whole file additions better,
preferring a single column display.

Display width calculations are now based on the longest line visible
in the diff, not the longest line in the file.

### Parsing

Added tree-sitter parsers. These have known bugs, but you can try
them by setting the environment variable `DFT_TS=y`.

Fixed handling of `->` in Rust.

### Diffing

Difftastic will now prefer matching up comments that are similar
(according to levenshtein distance).

Contiguous syntax logic now considers close delimiter positions, so
`[ \n ];` now treats the `;` atom as contiguous.

Fixed an issue where diffs would prefer prefer a low depth change on a
delimiter over a delimiter that gave contiguous changes.

### Command Line Interface

Removed the `--width` argument.

Added debug options `--dump-syntax` and `--dump-ts` for viewing parse
trees. The output of these options may change without notice.

## 0.6 (released 27 July 2021)

### Parsing

Fixed handling of `@`, `<` and `>` in elisp.

Fixed crash on binary files. Difftastic now simply shows "binary" for
files that don't look like text.

Added a basic Go parser.

### Diffing

Fixed an issue where comment replacements were not detected.

Changed words in comments are now only highlighted when comments are
relatively similar (according to their Levenshtein distance).

Multiline comments are now considered unchanged if only their
indentation changes.

Improved alignment for lines at the beginning of a changed group of
lines.

Improved horizontal spacing between before and after code shown.

Fixed an issue where source code containing tab characters was not
correctly aligned.

### Command Line Interface

Removed unused `--inline` and `--context` arguments.

Fixed crash when called with no arguments.

## 0.5 (released 22 July 2021)

### Parsing

Fixed a crash on parsing non-ASCII source files. Fixed a crash on
files without an extension. Fixed crashes on empty files.

Input files that aren't valid UTF-8 are now replaced with � rather
than giving up.

Improved parsing for Rust punctuation.

Improved parsing for OCaml punctuation, including `:=` and `method!`.

Improved parsing for Emacs Lisp symbols containing `+` and `=`, and
punctuation of `#`, `.` and `&`.

Improved parsing for Scheme symbols containing `=`, and punctuation of
`#` and `.`.

Improved parsing of `=` and `&` in Clojure.

Improved parsing of `:`, `,`, and constants in JSON.

Improved parsing of string literals in all languages, supporting
escaped delimiters such as `"\""` and removing incorrect support for
single-quoted strings in JSON.

### Diffing

Reduced memory usage when diffing.

Difftastic now highlights word-level changes between comments.

Diffing now prefers contiguous nodes even when entering a list, so
`(foo` is considered contiguous.

Large AST trees with very few common nodes are now considered wholly
novel, rather than trying to match up the few common nodes. This
avoids nonsensical diffs when toplevel function A is completely
replaced with function B and they only have something trivial in
common (e.g. the `function` keyword).

### Command Line Interface

Improved `--help`.

### Integration

It's now possible to use `difftastic` with `git diff` and `git show`!

## 0.4 (released 13 July 2021)

### Parsing

Improved parsing for Rust macro definitions and punctuation.

Improved parsing for OCaml punctuation, and added `.mli` as an OCaml
file extension.

### Diffing

Diff calculation is now significantly faster.

Difftastic now considers nesting depth when comparing AST nodes, and
tries to match nodes with similar nesting levels.

Difftastic now prefers marking multiple items on the same line as
novel, rather than adjacent items on different lines. This helps avoid
[sliders](https://twitter.com/_wilfredh/status/1411949035871637509),
where the diff chooses a keyword on the 'wrong' side.

Fixed an issue where complex diffs would not display some unchanged
lines.

### Robustness

Fixed a crash when diff context included the first line.

Fixed a crash when plain text content contained certain non-ASCII
characters.

## 0.3 (released 7 July 2021)

Diffs are now displayed with unchanged lines aligned to the other side.

Improved Rust parsing to recognise lifetime syntax `'foo`, character
literals `'x'` and punctuation.

Improved punctuation parsing for OCaml and JS.

Fixed an issue where the diff calculated may not be minimal.

Fixed a crash on files with no changes.

## 0.2 (released 4 July 2021)

First version using Dijkstra's algorithm for calculating diffs.

## 0.1

Experimenting with different implementation ideas.<|MERGE_RESOLUTION|>--- conflicted
+++ resolved
@@ -1,10 +1,9 @@
 ## 0.30 (unreleased)
 
-<<<<<<< HEAD
 ### Parsing
 
 Added support for HTML.
-=======
+
 ### Command Line Interface
 
 `--node-limit` has been replaced by `--graph-limit`, and the
@@ -21,7 +20,6 @@
 structural diff first. This will be slower for files that exceed
 `--graph-limit`, but guarantees that files with a small number of
 changes will always get a structural diff.
->>>>>>> f10cfa00
 
 ## 0.29.1 (released 13th June 2022)
 
