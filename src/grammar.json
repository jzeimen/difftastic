{
  "name": "ruby",
  "rules": {
    "program": {
      "type": "SEQ",
      "members": [
        {
          "type": "CHOICE",
          "members": [
            {
              "type": "SYMBOL",
              "name": "_statements"
            },
            {
              "type": "BLANK"
            }
          ]
        },
        {
          "type": "CHOICE",
          "members": [
            {
              "type": "SEQ",
              "members": [
                {
                  "type": "STRING",
                  "value": "\n__END__"
                },
                {
                  "type": "SYMBOL",
                  "name": "uninterpreted"
                }
              ]
            },
            {
              "type": "BLANK"
            }
          ]
        }
      ]
    },
    "uninterpreted": {
      "type": "PATTERN",
      "value": ".*"
    },
    "_statements": {
      "type": "CHOICE",
      "members": [
        {
          "type": "SYMBOL",
          "name": "_statement"
        },
        {
          "type": "SEQ",
          "members": [
            {
              "type": "SYMBOL",
              "name": "_statement"
            },
            {
              "type": "SYMBOL",
              "name": "_terminator"
            },
            {
              "type": "CHOICE",
              "members": [
                {
                  "type": "SYMBOL",
                  "name": "_statements"
                },
                {
                  "type": "BLANK"
                }
              ]
            }
          ]
        }
      ]
    },
    "_statement": {
      "type": "CHOICE",
      "members": [
        {
          "type": "SYMBOL",
          "name": "_declaration"
        },
        {
          "type": "SEQ",
          "members": [
            {
              "type": "STRING",
              "value": "undef"
            },
            {
              "type": "SYMBOL",
              "name": "_function_name"
            }
          ]
        },
        {
          "type": "SEQ",
          "members": [
            {
              "type": "STRING",
              "value": "alias"
            },
            {
              "type": "SYMBOL",
              "name": "_function_name"
            },
            {
              "type": "SYMBOL",
              "name": "_function_name"
            }
          ]
        },
        {
          "type": "SYMBOL",
          "name": "while_statement"
        },
        {
          "type": "SYMBOL",
          "name": "until_statement"
        },
        {
          "type": "SYMBOL",
          "name": "if_statement"
        },
        {
          "type": "SYMBOL",
          "name": "unless_statement"
        },
        {
          "type": "SYMBOL",
          "name": "for_statement"
        },
        {
          "type": "SYMBOL",
          "name": "begin_statement"
        },
        {
          "type": "SYMBOL",
          "name": "return_statement"
        },
        {
          "type": "SYMBOL",
          "name": "case_statement"
        },
        {
          "type": "SYMBOL",
          "name": "if_modifier"
        },
        {
          "type": "SYMBOL",
          "name": "unless_modifier"
        },
        {
          "type": "SYMBOL",
          "name": "while_modifier"
        },
        {
          "type": "SYMBOL",
          "name": "until_modifier"
        },
        {
          "type": "SYMBOL",
          "name": "rescue_modifier"
        },
        {
          "type": "SYMBOL",
          "name": "_expression"
        }
      ]
    },
    "_declaration": {
      "type": "CHOICE",
      "members": [
        {
          "type": "SYMBOL",
          "name": "method_declaration"
        },
        {
          "type": "SYMBOL",
          "name": "class_declaration"
        },
        {
          "type": "SYMBOL",
          "name": "module_declaration"
        }
      ]
    },
    "method_declaration": {
      "type": "SEQ",
      "members": [
        {
          "type": "STRING",
          "value": "def"
        },
        {
          "type": "CHOICE",
          "members": [
            {
              "type": "SEQ",
              "members": [
                {
                  "type": "SYMBOL",
                  "name": "identifier"
                },
                {
                  "type": "STRING",
                  "value": "."
                }
              ]
            },
            {
              "type": "BLANK"
            }
          ]
        },
        {
          "type": "SYMBOL",
          "name": "_function_name"
        },
        {
          "type": "CHOICE",
          "members": [
            {
              "type": "SEQ",
              "members": [
                {
                  "type": "STRING",
                  "value": "("
                },
                {
                  "type": "CHOICE",
                  "members": [
                    {
                      "type": "SYMBOL",
                      "name": "formal_parameters"
                    },
                    {
                      "type": "BLANK"
                    }
                  ]
                },
                {
                  "type": "STRING",
                  "value": ")"
                }
              ]
            },
            {
              "type": "SEQ",
              "members": [
                {
                  "type": "CHOICE",
                  "members": [
                    {
                      "type": "SYMBOL",
                      "name": "formal_parameters"
                    },
                    {
                      "type": "BLANK"
                    }
                  ]
                },
                {
                  "type": "SYMBOL",
                  "name": "_terminator"
                }
              ]
            }
          ]
        },
        {
          "type": "CHOICE",
          "members": [
            {
              "type": "SYMBOL",
              "name": "_statements"
            },
            {
              "type": "BLANK"
            }
          ]
        },
        {
          "type": "STRING",
          "value": "end"
        }
      ]
    },
    "formal_parameters": {
      "type": "SEQ",
      "members": [
        {
          "type": "CHOICE",
          "members": [
            {
              "type": "SYMBOL",
              "name": "_parameter"
            },
            {
              "type": "SYMBOL",
              "name": "keyword_parameter"
            },
            {
              "type": "SYMBOL",
              "name": "required_keyword_parameter"
            },
            {
              "type": "SYMBOL",
              "name": "parameter_with_default"
            },
            {
              "type": "SYMBOL",
              "name": "unnamed_parameter"
            }
          ]
        },
        {
          "type": "REPEAT",
          "content": {
            "type": "SEQ",
            "members": [
              {
                "type": "STRING",
                "value": ","
              },
              {
                "type": "CHOICE",
                "members": [
                  {
                    "type": "SYMBOL",
                    "name": "_parameter"
                  },
                  {
                    "type": "SYMBOL",
                    "name": "keyword_parameter"
                  },
                  {
                    "type": "SYMBOL",
                    "name": "required_keyword_parameter"
                  },
                  {
                    "type": "SYMBOL",
                    "name": "parameter_with_default"
                  },
                  {
                    "type": "SYMBOL",
                    "name": "unnamed_parameter"
                  }
                ]
              }
            ]
          }
        }
      ]
    },
    "_parameter": {
      "type": "SEQ",
      "members": [
        {
          "type": "CHOICE",
          "members": [
            {
              "type": "CHOICE",
              "members": [
                {
                  "type": "STRING",
                  "value": "*"
                },
                {
                  "type": "STRING",
                  "value": "**"
                },
                {
                  "type": "STRING",
                  "value": "&"
                }
              ]
            },
            {
              "type": "BLANK"
            }
          ]
        },
        {
          "type": "SYMBOL",
          "name": "identifier"
        }
      ]
    },
    "required_keyword_parameter": {
      "type": "SEQ",
      "members": [
        {
          "type": "SYMBOL",
          "name": "identifier"
        },
        {
          "type": "STRING",
          "value": ":"
        }
      ]
    },
    "keyword_parameter": {
      "type": "SEQ",
      "members": [
        {
          "type": "SYMBOL",
          "name": "identifier"
        },
        {
          "type": "STRING",
          "value": ":"
        },
        {
          "type": "SYMBOL",
          "name": "_literal"
        }
      ]
    },
    "parameter_with_default": {
      "type": "SEQ",
      "members": [
        {
          "type": "SYMBOL",
          "name": "_parameter"
        },
        {
          "type": "STRING",
          "value": "="
        },
        {
          "type": "SYMBOL",
          "name": "_literal"
        }
      ]
    },
    "unnamed_parameter": {
      "type": "CHOICE",
      "members": [
        {
          "type": "STRING",
          "value": "*"
        },
        {
          "type": "STRING",
          "value": "**"
        }
      ]
    },
    "class_declaration": {
      "type": "SEQ",
      "members": [
        {
          "type": "STRING",
          "value": "class"
        },
        {
          "type": "SYMBOL",
          "name": "identifier"
        },
        {
          "type": "CHOICE",
          "members": [
            {
              "type": "SEQ",
              "members": [
                {
                  "type": "STRING",
                  "value": "<"
                },
                {
                  "type": "SEQ",
                  "members": [
                    {
                      "type": "SYMBOL",
                      "name": "identifier"
                    },
                    {
                      "type": "REPEAT",
                      "content": {
                        "type": "SEQ",
                        "members": [
                          {
                            "type": "STRING",
                            "value": "::"
                          },
                          {
                            "type": "SYMBOL",
                            "name": "identifier"
                          }
                        ]
                      }
                    }
                  ]
                }
              ]
            },
            {
              "type": "BLANK"
            }
          ]
        },
        {
          "type": "SYMBOL",
          "name": "_terminator"
        },
        {
          "type": "CHOICE",
          "members": [
            {
              "type": "SYMBOL",
              "name": "_statements"
            },
            {
              "type": "BLANK"
            }
          ]
        },
        {
          "type": "STRING",
          "value": "end"
        }
      ]
    },
    "module_declaration": {
      "type": "SEQ",
      "members": [
        {
          "type": "STRING",
          "value": "module"
        },
        {
          "type": "SYMBOL",
          "name": "identifier"
        },
        {
          "type": "SYMBOL",
          "name": "_terminator"
        },
        {
          "type": "CHOICE",
          "members": [
            {
              "type": "SYMBOL",
              "name": "_statements"
            },
            {
              "type": "BLANK"
            }
          ]
        },
        {
          "type": "STRING",
          "value": "end"
        }
      ]
    },
    "while_statement": {
      "type": "SEQ",
      "members": [
        {
          "type": "STRING",
          "value": "while"
        },
        {
          "type": "SYMBOL",
          "name": "_expression"
        },
        {
          "type": "SYMBOL",
          "name": "_statement_block"
        }
      ]
    },
    "until_statement": {
      "type": "SEQ",
      "members": [
        {
          "type": "STRING",
          "value": "until"
        },
        {
          "type": "SYMBOL",
          "name": "_expression"
        },
        {
          "type": "SYMBOL",
          "name": "_statement_block"
        }
      ]
    },
    "if_statement": {
      "type": "SEQ",
      "members": [
        {
          "type": "STRING",
          "value": "if"
        },
        {
          "type": "SYMBOL",
          "name": "_expression"
        },
        {
          "type": "SYMBOL",
          "name": "_then_elsif_else_block"
        }
      ]
    },
    "unless_statement": {
      "type": "SEQ",
      "members": [
        {
          "type": "STRING",
          "value": "unless"
        },
        {
          "type": "SYMBOL",
          "name": "_expression"
        },
        {
          "type": "SYMBOL",
          "name": "_then_else_block"
        }
      ]
    },
    "for_statement": {
      "type": "SEQ",
      "members": [
        {
          "type": "STRING",
          "value": "for"
        },
        {
          "type": "SYMBOL",
          "name": "_lhs"
        },
        {
          "type": "STRING",
          "value": "in"
        },
        {
          "type": "SYMBOL",
          "name": "_expression"
        },
        {
          "type": "SYMBOL",
          "name": "_statement_block"
        }
      ]
    },
    "begin_statement": {
      "type": "SEQ",
      "members": [
        {
          "type": "STRING",
          "value": "begin"
        },
        {
          "type": "CHOICE",
          "members": [
            {
              "type": "SYMBOL",
              "name": "_statements"
            },
            {
              "type": "BLANK"
            }
          ]
        },
        {
          "type": "REPEAT",
          "content": {
            "type": "SYMBOL",
            "name": "rescue_block"
          }
        },
        {
          "type": "CHOICE",
          "members": [
            {
              "type": "SYMBOL",
              "name": "else_block"
            },
            {
              "type": "BLANK"
            }
          ]
        },
        {
          "type": "CHOICE",
          "members": [
            {
              "type": "SYMBOL",
              "name": "ensure_block"
            },
            {
              "type": "BLANK"
            }
          ]
        },
        {
          "type": "STRING",
          "value": "end"
        }
      ]
    },
    "return_statement": {
      "type": "SEQ",
      "members": [
        {
          "type": "STRING",
          "value": "return"
        },
        {
          "type": "CHOICE",
          "members": [
            {
              "type": "SYMBOL",
              "name": "_expression"
            },
            {
              "type": "BLANK"
            }
          ]
        }
      ]
    },
    "case_statement": {
      "type": "SEQ",
      "members": [
        {
          "type": "STRING",
          "value": "case"
        },
        {
          "type": "SYMBOL",
          "name": "_statement"
        },
        {
          "type": "SYMBOL",
          "name": "_line_break"
        },
        {
          "type": "REPEAT",
          "content": {
            "type": "SYMBOL",
            "name": "when_block"
          }
        },
        {
          "type": "CHOICE",
          "members": [
            {
              "type": "SYMBOL",
              "name": "else_block"
            },
            {
              "type": "BLANK"
            }
          ]
        },
        {
          "type": "STRING",
          "value": "end"
        }
      ]
    },
    "when_block": {
      "type": "SEQ",
      "members": [
        {
          "type": "STRING",
          "value": "when"
        },
        {
          "type": "SYMBOL",
          "name": "pattern"
        },
        {
          "type": "SYMBOL",
          "name": "_then_block"
        }
      ]
    },
    "pattern": {
      "type": "SYMBOL",
      "name": "_statement"
    },
    "if_modifier": {
      "type": "SEQ",
      "members": [
        {
          "type": "SYMBOL",
          "name": "_statement"
        },
        {
          "type": "STRING",
          "value": "if"
        },
        {
          "type": "SYMBOL",
          "name": "_expression"
        }
      ]
    },
    "unless_modifier": {
      "type": "SEQ",
      "members": [
        {
          "type": "SYMBOL",
          "name": "_statement"
        },
        {
          "type": "STRING",
          "value": "unless"
        },
        {
          "type": "SYMBOL",
          "name": "_expression"
        }
      ]
    },
    "while_modifier": {
      "type": "SEQ",
      "members": [
        {
          "type": "SYMBOL",
          "name": "_statement"
        },
        {
          "type": "STRING",
          "value": "while"
        },
        {
          "type": "SYMBOL",
          "name": "_expression"
        }
      ]
    },
    "until_modifier": {
      "type": "SEQ",
      "members": [
        {
          "type": "SYMBOL",
          "name": "_statement"
        },
        {
          "type": "STRING",
          "value": "until"
        },
        {
          "type": "SYMBOL",
          "name": "_expression"
        }
      ]
    },
    "rescue_modifier": {
      "type": "PREC",
      "value": 16,
      "content": {
        "type": "SEQ",
        "members": [
          {
            "type": "SYMBOL",
            "name": "_statement"
          },
          {
            "type": "STRING",
            "value": "rescue"
          },
          {
            "type": "SYMBOL",
            "name": "_expression"
          }
        ]
      }
    },
    "_statement_block": {
      "type": "CHOICE",
      "members": [
        {
          "type": "SYMBOL",
          "name": "_do_block"
        },
        {
          "type": "SEQ",
          "members": [
            {
              "type": "SYMBOL",
              "name": "_terminator"
            },
            {
              "type": "CHOICE",
              "members": [
                {
                  "type": "SYMBOL",
                  "name": "_statements"
                },
                {
                  "type": "BLANK"
                }
              ]
            },
            {
              "type": "STRING",
              "value": "end"
            }
          ]
        }
      ]
    },
    "_do_block": {
      "type": "SEQ",
      "members": [
        {
          "type": "STRING",
          "value": "do"
        },
        {
          "type": "CHOICE",
          "members": [
            {
              "type": "SYMBOL",
              "name": "_statements"
            },
            {
              "type": "BLANK"
            }
          ]
        },
        {
          "type": "STRING",
          "value": "end"
        }
      ]
    },
    "_then_block": {
      "type": "SEQ",
      "members": [
        {
          "type": "CHOICE",
          "members": [
            {
              "type": "STRING",
              "value": "then"
            },
            {
              "type": "SYMBOL",
              "name": "_terminator"
            }
          ]
        },
        {
          "type": "CHOICE",
          "members": [
            {
              "type": "SYMBOL",
              "name": "_statements"
            },
            {
              "type": "BLANK"
            }
          ]
        }
      ]
    },
    "elsif_block": {
      "type": "SEQ",
      "members": [
        {
          "type": "STRING",
          "value": "elsif"
        },
        {
          "type": "SYMBOL",
          "name": "_expression"
        },
        {
          "type": "SYMBOL",
          "name": "_then_block"
        }
      ]
    },
    "else_block": {
      "type": "SEQ",
      "members": [
        {
          "type": "STRING",
          "value": "else"
        },
        {
          "type": "CHOICE",
          "members": [
            {
              "type": "SYMBOL",
              "name": "_statements"
            },
            {
              "type": "BLANK"
            }
          ]
        }
      ]
    },
    "ensure_block": {
      "type": "SEQ",
      "members": [
        {
          "type": "STRING",
          "value": "ensure"
        },
        {
          "type": "CHOICE",
          "members": [
            {
              "type": "SYMBOL",
              "name": "_statements"
            },
            {
              "type": "BLANK"
            }
          ]
        }
      ]
    },
    "rescue_block": {
      "type": "SEQ",
      "members": [
        {
          "type": "STRING",
          "value": "rescue"
        },
        {
          "type": "CHOICE",
          "members": [
            {
              "type": "SYMBOL",
              "name": "argument_list"
            },
            {
              "type": "BLANK"
            }
          ]
        },
        {
          "type": "CHOICE",
          "members": [
            {
              "type": "SEQ",
              "members": [
                {
                  "type": "STRING",
                  "value": "=>"
                },
                {
                  "type": "SYMBOL",
                  "name": "rescued_exception"
                }
              ]
            },
            {
              "type": "BLANK"
            }
          ]
<<<<<<< HEAD
        }
      ]
    },
    "last_exception": {
      "type": "PREC",
      "value": 16,
      "content": {
        "type": "SEQ",
        "members": [
          {
            "type": "STRING",
            "value": "=>"
          },
          {
            "type": "SYMBOL",
            "name": "identifier"
          }
        ]
      }
=======
        },
        {
          "type": "SYMBOL",
          "name": "_then_block"
        }
      ]
>>>>>>> 5be1883d
    },
    "rescued_exception": {
      "type": "PATTERN",
      "value": "[a-zA-Z_][a-zA-Z0-9_]*(\\?|\\!)?"
    },
    "_then_else_block": {
      "type": "SEQ",
      "members": [
        {
          "type": "SYMBOL",
          "name": "_then_block"
        },
        {
          "type": "CHOICE",
          "members": [
            {
              "type": "SYMBOL",
              "name": "else_block"
            },
            {
              "type": "BLANK"
            }
          ]
        },
        {
          "type": "STRING",
          "value": "end"
        }
      ]
    },
    "_then_elsif_else_block": {
      "type": "SEQ",
      "members": [
        {
          "type": "SYMBOL",
          "name": "_then_block"
        },
        {
          "type": "REPEAT",
          "content": {
            "type": "SYMBOL",
            "name": "elsif_block"
          }
        },
        {
          "type": "CHOICE",
          "members": [
            {
              "type": "SYMBOL",
              "name": "else_block"
            },
            {
              "type": "BLANK"
            }
          ]
        },
        {
          "type": "STRING",
          "value": "end"
        }
      ]
    },
    "_expression": {
      "type": "CHOICE",
      "members": [
        {
          "type": "SYMBOL",
          "name": "_primary"
        },
        {
          "type": "SYMBOL",
          "name": "function_call"
        },
        {
          "type": "SYMBOL",
          "name": "yield"
        },
        {
          "type": "SYMBOL",
          "name": "and"
        },
        {
          "type": "SYMBOL",
          "name": "or"
        },
        {
          "type": "SYMBOL",
          "name": "not"
        },
        {
          "type": "SYMBOL",
          "name": "defined"
        },
        {
          "type": "SYMBOL",
          "name": "assignment"
        },
        {
          "type": "SYMBOL",
          "name": "math_assignment"
        },
        {
          "type": "SYMBOL",
          "name": "conditional_assignment"
        },
        {
          "type": "SYMBOL",
          "name": "conditional"
        },
        {
          "type": "SYMBOL",
          "name": "range"
        },
        {
          "type": "SYMBOL",
          "name": "boolean_or"
        },
        {
          "type": "SYMBOL",
          "name": "boolean_and"
        },
        {
          "type": "SYMBOL",
          "name": "relational"
        },
        {
          "type": "SYMBOL",
          "name": "comparison"
        },
        {
          "type": "SYMBOL",
          "name": "bitwise_or"
        },
        {
          "type": "SYMBOL",
          "name": "bitwise_and"
        },
        {
          "type": "SYMBOL",
          "name": "shift"
        },
        {
          "type": "SYMBOL",
          "name": "additive"
        },
        {
          "type": "SYMBOL",
          "name": "multiplicative"
        },
        {
          "type": "SYMBOL",
          "name": "unary_minus"
        },
        {
          "type": "SYMBOL",
          "name": "exponential"
        },
        {
          "type": "SYMBOL",
          "name": "complement"
        },
        {
          "type": "SYMBOL",
          "name": "_literal"
        }
      ]
    },
    "_primary": {
      "type": "CHOICE",
      "members": [
        {
          "type": "SEQ",
          "members": [
            {
              "type": "STRING",
              "value": "("
            },
            {
              "type": "CHOICE",
              "members": [
                {
                  "type": "SYMBOL",
                  "name": "_statements"
                },
                {
                  "type": "BLANK"
                }
              ]
            },
            {
              "type": "STRING",
              "value": ")"
            }
          ]
        },
        {
          "type": "SYMBOL",
          "name": "_lhs"
        }
      ]
    },
    "scope_resolution_expression": {
      "type": "PREC_LEFT",
      "value": 0,
      "content": {
        "type": "SEQ",
        "members": [
          {
            "type": "CHOICE",
            "members": [
              {
                "type": "SYMBOL",
                "name": "_primary"
              },
              {
                "type": "BLANK"
              }
            ]
          },
          {
            "type": "STRING",
            "value": "::"
          },
          {
            "type": "SYMBOL",
            "name": "identifier"
          }
        ]
      }
    },
    "element_reference": {
      "type": "PREC_LEFT",
      "value": 0,
      "content": {
        "type": "SEQ",
        "members": [
          {
            "type": "SYMBOL",
            "name": "_primary"
          },
          {
            "type": "STRING",
            "value": "["
          },
          {
            "type": "SYMBOL",
            "name": "_argument_list"
          },
          {
            "type": "STRING",
            "value": "]"
          }
        ]
      }
    },
    "member_access": {
      "type": "PREC_LEFT",
      "value": 0,
      "content": {
        "type": "SEQ",
        "members": [
          {
            "type": "SYMBOL",
            "name": "_primary"
          },
          {
            "type": "STRING",
            "value": "."
          },
          {
            "type": "SYMBOL",
            "name": "identifier"
          }
        ]
      }
    },
    "function_call": {
      "type": "PREC_LEFT",
      "value": -1,
      "content": {
        "type": "SEQ",
        "members": [
          {
            "type": "CHOICE",
            "members": [
              {
                "type": "SYMBOL",
                "name": "_variable"
              },
              {
                "type": "SYMBOL",
                "name": "scope_resolution_expression"
              },
              {
                "type": "SYMBOL",
                "name": "member_access"
              }
            ]
          },
          {
            "type": "SYMBOL",
            "name": "argument_list"
          }
        ]
      }
    },
    "argument_list": {
      "type": "PREC_LEFT",
      "value": 0,
      "content": {
        "type": "CHOICE",
        "members": [
          {
            "type": "SEQ",
            "members": [
              {
                "type": "STRING",
                "value": "("
              },
              {
                "type": "CHOICE",
                "members": [
                  {
                    "type": "SYMBOL",
                    "name": "_argument_list"
                  },
                  {
                    "type": "BLANK"
                  }
                ]
              },
              {
                "type": "STRING",
                "value": ")"
              }
            ]
          },
          {
            "type": "SYMBOL",
            "name": "_argument_list"
          }
        ]
      }
    },
    "_argument_list": {
      "type": "PREC_LEFT",
      "value": 0,
      "content": {
        "type": "SEQ",
        "members": [
          {
            "type": "CHOICE",
            "members": [
              {
                "type": "SYMBOL",
                "name": "_expression"
              },
              {
                "type": "SYMBOL",
                "name": "argument_pair"
              }
            ]
          },
          {
            "type": "REPEAT",
            "content": {
              "type": "SEQ",
              "members": [
                {
                  "type": "STRING",
                  "value": ","
                },
                {
                  "type": "CHOICE",
                  "members": [
                    {
                      "type": "SYMBOL",
                      "name": "_expression"
                    },
                    {
                      "type": "SYMBOL",
                      "name": "argument_pair"
                    }
                  ]
                }
              ]
            }
          }
        ]
      }
    },
    "argument_pair": {
      "type": "PREC",
      "value": 17,
      "content": {
        "type": "SEQ",
        "members": [
          {
            "type": "CHOICE",
            "members": [
              {
                "type": "SEQ",
                "members": [
                  {
                    "type": "SYMBOL",
                    "name": "identifier"
                  },
                  {
                    "type": "STRING",
                    "value": "=>"
                  }
                ]
              },
              {
                "type": "SEQ",
                "members": [
                  {
                    "type": "SYMBOL",
                    "name": "identifier"
                  },
                  {
                    "type": "STRING",
                    "value": ":"
                  }
                ]
              }
            ]
          },
          {
            "type": "SYMBOL",
            "name": "_expression"
          }
        ]
      }
    },
    "yield": {
      "type": "SEQ",
      "members": [
        {
          "type": "STRING",
          "value": "yield"
        },
        {
          "type": "CHOICE",
          "members": [
            {
              "type": "SYMBOL",
              "name": "_expression"
            },
            {
              "type": "BLANK"
            }
          ]
        }
      ]
    },
    "and": {
      "type": "PREC_LEFT",
      "value": -1,
      "content": {
        "type": "SEQ",
        "members": [
          {
            "type": "SYMBOL",
            "name": "_expression"
          },
          {
            "type": "STRING",
            "value": "and"
          },
          {
            "type": "SYMBOL",
            "name": "_expression"
          }
        ]
      }
    },
    "or": {
      "type": "PREC_LEFT",
      "value": -1,
      "content": {
        "type": "SEQ",
        "members": [
          {
            "type": "SYMBOL",
            "name": "_expression"
          },
          {
            "type": "STRING",
            "value": "or"
          },
          {
            "type": "SYMBOL",
            "name": "_expression"
          }
        ]
      }
    },
    "not": {
      "type": "PREC_RIGHT",
      "value": 5,
      "content": {
        "type": "SEQ",
        "members": [
          {
            "type": "STRING",
            "value": "not"
          },
          {
            "type": "SYMBOL",
            "name": "_expression"
          }
        ]
      }
    },
    "defined": {
      "type": "PREC",
      "value": 10,
      "content": {
        "type": "SEQ",
        "members": [
          {
            "type": "STRING",
            "value": "defined?"
          },
          {
            "type": "SYMBOL",
            "name": "_expression"
          }
        ]
      }
    },
    "assignment": {
      "type": "PREC_RIGHT",
      "value": 15,
      "content": {
        "type": "SEQ",
        "members": [
          {
            "type": "SYMBOL",
            "name": "_lhs"
          },
          {
            "type": "STRING",
            "value": "="
          },
          {
            "type": "SYMBOL",
            "name": "_expression"
          }
        ]
      }
    },
    "math_assignment": {
      "type": "PREC_RIGHT",
      "value": 15,
      "content": {
        "type": "SEQ",
        "members": [
          {
            "type": "SYMBOL",
            "name": "_lhs"
          },
          {
            "type": "CHOICE",
            "members": [
              {
                "type": "STRING",
                "value": "+="
              },
              {
                "type": "STRING",
                "value": "-="
              },
              {
                "type": "STRING",
                "value": "*="
              },
              {
                "type": "STRING",
                "value": "**="
              },
              {
                "type": "STRING",
                "value": "/="
              }
            ]
          },
          {
            "type": "SYMBOL",
            "name": "_expression"
          }
        ]
      }
    },
    "conditional_assignment": {
      "type": "PREC_RIGHT",
      "value": 15,
      "content": {
        "type": "SEQ",
        "members": [
          {
            "type": "SYMBOL",
            "name": "_lhs"
          },
          {
            "type": "CHOICE",
            "members": [
              {
                "type": "STRING",
                "value": "||="
              },
              {
                "type": "STRING",
                "value": "&&="
              }
            ]
          },
          {
            "type": "SYMBOL",
            "name": "_expression"
          }
        ]
      }
    },
    "conditional": {
      "type": "PREC_RIGHT",
      "value": 20,
      "content": {
        "type": "SEQ",
        "members": [
          {
            "type": "SYMBOL",
            "name": "_expression"
          },
          {
            "type": "STRING",
            "value": "?"
          },
          {
            "type": "SYMBOL",
            "name": "_expression"
          },
          {
            "type": "STRING",
            "value": ":"
          },
          {
            "type": "SYMBOL",
            "name": "_expression"
          }
        ]
      }
    },
    "range": {
      "type": "PREC_RIGHT",
      "value": 25,
      "content": {
        "type": "SEQ",
        "members": [
          {
            "type": "SYMBOL",
            "name": "_expression"
          },
          {
            "type": "CHOICE",
            "members": [
              {
                "type": "STRING",
                "value": ".."
              },
              {
                "type": "STRING",
                "value": "..."
              }
            ]
          },
          {
            "type": "SYMBOL",
            "name": "_expression"
          }
        ]
      }
    },
    "boolean_or": {
      "type": "PREC_LEFT",
      "value": 30,
      "content": {
        "type": "SEQ",
        "members": [
          {
            "type": "SYMBOL",
            "name": "_expression"
          },
          {
            "type": "STRING",
            "value": "||"
          },
          {
            "type": "SYMBOL",
            "name": "_expression"
          }
        ]
      }
    },
    "boolean_and": {
      "type": "PREC_LEFT",
      "value": 30,
      "content": {
        "type": "SEQ",
        "members": [
          {
            "type": "SYMBOL",
            "name": "_expression"
          },
          {
            "type": "STRING",
            "value": "&&"
          },
          {
            "type": "SYMBOL",
            "name": "_expression"
          }
        ]
      }
    },
    "relational": {
      "type": "PREC_RIGHT",
      "value": 40,
      "content": {
        "type": "SEQ",
        "members": [
          {
            "type": "SYMBOL",
            "name": "_expression"
          },
          {
            "type": "CHOICE",
            "members": [
              {
                "type": "STRING",
                "value": "=="
              },
              {
                "type": "STRING",
                "value": "!="
              },
              {
                "type": "STRING",
                "value": "==="
              },
              {
                "type": "STRING",
                "value": "<=>"
              },
              {
                "type": "STRING",
                "value": "=~"
              },
              {
                "type": "STRING",
                "value": "!~"
              }
            ]
          },
          {
            "type": "SYMBOL",
            "name": "_expression"
          }
        ]
      }
    },
    "comparison": {
      "type": "PREC_LEFT",
      "value": 45,
      "content": {
        "type": "SEQ",
        "members": [
          {
            "type": "SYMBOL",
            "name": "_expression"
          },
          {
            "type": "CHOICE",
            "members": [
              {
                "type": "STRING",
                "value": "<"
              },
              {
                "type": "STRING",
                "value": "<="
              },
              {
                "type": "STRING",
                "value": ">"
              },
              {
                "type": "STRING",
                "value": ">="
              }
            ]
          },
          {
            "type": "SYMBOL",
            "name": "_expression"
          }
        ]
      }
    },
    "bitwise_or": {
      "type": "PREC_LEFT",
      "value": 50,
      "content": {
        "type": "SEQ",
        "members": [
          {
            "type": "SYMBOL",
            "name": "_expression"
          },
          {
            "type": "CHOICE",
            "members": [
              {
                "type": "STRING",
                "value": "^"
              },
              {
                "type": "STRING",
                "value": "|"
              }
            ]
          },
          {
            "type": "SYMBOL",
            "name": "_expression"
          }
        ]
      }
    },
    "bitwise_and": {
      "type": "PREC_LEFT",
      "value": 55,
      "content": {
        "type": "SEQ",
        "members": [
          {
            "type": "SYMBOL",
            "name": "_expression"
          },
          {
            "type": "STRING",
            "value": "&"
          },
          {
            "type": "SYMBOL",
            "name": "_expression"
          }
        ]
      }
    },
    "shift": {
      "type": "PREC_LEFT",
      "value": 60,
      "content": {
        "type": "SEQ",
        "members": [
          {
            "type": "SYMBOL",
            "name": "_expression"
          },
          {
            "type": "CHOICE",
            "members": [
              {
                "type": "STRING",
                "value": "<<"
              },
              {
                "type": "STRING",
                "value": ">>"
              }
            ]
          },
          {
            "type": "SYMBOL",
            "name": "_expression"
          }
        ]
      }
    },
    "additive": {
      "type": "PREC_LEFT",
      "value": 65,
      "content": {
        "type": "SEQ",
        "members": [
          {
            "type": "SYMBOL",
            "name": "_expression"
          },
          {
            "type": "CHOICE",
            "members": [
              {
                "type": "STRING",
                "value": "-"
              },
              {
                "type": "STRING",
                "value": "+"
              }
            ]
          },
          {
            "type": "SYMBOL",
            "name": "_expression"
          }
        ]
      }
    },
    "multiplicative": {
      "type": "PREC_LEFT",
      "value": 70,
      "content": {
        "type": "SEQ",
        "members": [
          {
            "type": "SYMBOL",
            "name": "_expression"
          },
          {
            "type": "CHOICE",
            "members": [
              {
                "type": "STRING",
                "value": "*"
              },
              {
                "type": "STRING",
                "value": "/"
              },
              {
                "type": "STRING",
                "value": "%"
              }
            ]
          },
          {
            "type": "SYMBOL",
            "name": "_expression"
          }
        ]
      }
    },
    "unary_minus": {
      "type": "PREC_RIGHT",
      "value": 75,
      "content": {
        "type": "SEQ",
        "members": [
          {
            "type": "STRING",
            "value": "-"
          },
          {
            "type": "SYMBOL",
            "name": "_expression"
          }
        ]
      }
    },
    "exponential": {
      "type": "PREC_RIGHT",
      "value": 80,
      "content": {
        "type": "SEQ",
        "members": [
          {
            "type": "SYMBOL",
            "name": "_expression"
          },
          {
            "type": "STRING",
            "value": "**"
          },
          {
            "type": "SYMBOL",
            "name": "_expression"
          }
        ]
      }
    },
    "unary_plus": {
      "type": "PREC_RIGHT",
      "value": 85,
      "content": {
        "type": "SEQ",
        "members": [
          {
            "type": "STRING",
            "value": "+"
          },
          {
            "type": "SYMBOL",
            "name": "_expression"
          }
        ]
      }
    },
    "complement": {
      "type": "PREC_RIGHT",
      "value": 85,
      "content": {
        "type": "SEQ",
        "members": [
          {
            "type": "CHOICE",
            "members": [
              {
                "type": "STRING",
                "value": "!"
              },
              {
                "type": "STRING",
                "value": "~"
              }
            ]
          },
          {
            "type": "SYMBOL",
            "name": "_expression"
          }
        ]
      }
    },
    "_block_variable": {
      "type": "CHOICE",
      "members": [
        {
          "type": "SYMBOL",
          "name": "_lhs"
        },
        {
          "type": "SYMBOL",
          "name": "_mlhs"
        }
      ]
    },
    "_mlhs": {
      "type": "CHOICE",
      "members": [
        {
          "type": "SEQ",
          "members": [
            {
              "type": "SEQ",
              "members": [
                {
                  "type": "SYMBOL",
                  "name": "_mlhs_item"
                },
                {
                  "type": "REPEAT",
                  "content": {
                    "type": "SEQ",
                    "members": [
                      {
                        "type": "STRING",
                        "value": ","
                      },
                      {
                        "type": "SYMBOL",
                        "name": "_mlhs_item"
                      }
                    ]
                  }
                }
              ]
            },
            {
              "type": "CHOICE",
              "members": [
                {
                  "type": "SEQ",
                  "members": [
                    {
                      "type": "STRING",
                      "value": "*"
                    },
                    {
                      "type": "CHOICE",
                      "members": [
                        {
                          "type": "SYMBOL",
                          "name": "_lhs"
                        },
                        {
                          "type": "BLANK"
                        }
                      ]
                    }
                  ]
                },
                {
                  "type": "BLANK"
                }
              ]
            }
          ]
        },
        {
          "type": "SEQ",
          "members": [
            {
              "type": "STRING",
              "value": "*"
            },
            {
              "type": "CHOICE",
              "members": [
                {
                  "type": "SYMBOL",
                  "name": "_lhs"
                },
                {
                  "type": "BLANK"
                }
              ]
            }
          ]
        }
      ]
    },
    "_mlhs_item": {
      "type": "CHOICE",
      "members": [
        {
          "type": "SYMBOL",
          "name": "_lhs"
        },
        {
          "type": "SEQ",
          "members": [
            {
              "type": "STRING",
              "value": "("
            },
            {
              "type": "SYMBOL",
              "name": "_mlhs"
            },
            {
              "type": "STRING",
              "value": ")"
            }
          ]
        }
      ]
    },
    "_lhs": {
      "type": "CHOICE",
      "members": [
        {
          "type": "SYMBOL",
          "name": "_variable"
        },
        {
          "type": "SYMBOL",
          "name": "scope_resolution_expression"
        },
        {
          "type": "SYMBOL",
          "name": "element_reference"
        },
        {
          "type": "SYMBOL",
          "name": "member_access"
        }
      ]
    },
    "_variable": {
      "type": "CHOICE",
      "members": [
        {
          "type": "SYMBOL",
          "name": "identifier"
        },
        {
          "type": "STRING",
          "value": "self"
        }
      ]
    },
    "identifier": {
      "type": "TOKEN",
      "content": {
        "type": "SEQ",
        "members": [
          {
            "type": "REPEAT",
            "content": {
              "type": "CHOICE",
              "members": [
                {
                  "type": "STRING",
                  "value": "@"
                },
                {
                  "type": "STRING",
                  "value": "$"
                }
              ]
            }
          },
          {
            "type": "PATTERN",
            "value": "[a-zA-Z_][a-zA-Z0-9_]*(\\?|\\!)?"
          }
        ]
      }
    },
    "comment": {
      "type": "TOKEN",
      "content": {
        "type": "PREC",
        "value": -1,
        "content": {
          "type": "CHOICE",
          "members": [
            {
              "type": "SEQ",
              "members": [
                {
                  "type": "STRING",
                  "value": "#"
                },
                {
                  "type": "PATTERN",
                  "value": ".*"
                }
              ]
            },
            {
              "type": "SEQ",
              "members": [
                {
                  "type": "STRING",
                  "value": "=begin\n"
                },
                {
                  "type": "REPEAT",
                  "content": {
                    "type": "CHOICE",
                    "members": [
                      {
                        "type": "PATTERN",
                        "value": "[^=]"
                      },
                      {
                        "type": "PATTERN",
                        "value": "=[^e]"
                      },
                      {
                        "type": "PATTERN",
                        "value": "=e[^n]"
                      },
                      {
                        "type": "PATTERN",
                        "value": "=en[^d]"
                      }
                    ]
                  }
                },
                {
                  "type": "STRING",
                  "value": "=end\n"
                }
              ]
            }
          ]
        }
      }
    },
    "_literal": {
      "type": "CHOICE",
      "members": [
        {
          "type": "SYMBOL",
          "name": "symbol"
        },
        {
          "type": "SYMBOL",
          "name": "integer"
        },
        {
          "type": "SYMBOL",
          "name": "float"
        },
        {
          "type": "SYMBOL",
          "name": "boolean"
        },
        {
          "type": "SYMBOL",
          "name": "nil"
        },
        {
          "type": "SYMBOL",
          "name": "string"
        },
        {
          "type": "SYMBOL",
          "name": "subshell"
        },
        {
          "type": "SYMBOL",
          "name": "array"
        },
        {
          "type": "SYMBOL",
          "name": "hash"
        },
        {
          "type": "SYMBOL",
          "name": "regex"
        },
        {
          "type": "SYMBOL",
          "name": "lambda_literal"
        },
        {
          "type": "SYMBOL",
          "name": "lambda_expression"
        }
      ]
    },
    "symbol": {
      "type": "CHOICE",
      "members": [
        {
          "type": "TOKEN",
          "content": {
            "type": "SEQ",
            "members": [
              {
                "type": "STRING",
                "value": ":"
              },
              {
                "type": "CHOICE",
                "members": [
                  {
                    "type": "PATTERN",
                    "value": "[a-zA-Z_][a-zA-Z0-9_]*(\\?|\\!)?"
                  },
                  {
                    "type": "CHOICE",
                    "members": [
                      {
                        "type": "STRING",
                        "value": ".."
                      },
                      {
                        "type": "STRING",
                        "value": "|"
                      },
                      {
                        "type": "STRING",
                        "value": "^"
                      },
                      {
                        "type": "STRING",
                        "value": "&"
                      },
                      {
                        "type": "STRING",
                        "value": "<=>"
                      },
                      {
                        "type": "STRING",
                        "value": "=="
                      },
                      {
                        "type": "STRING",
                        "value": "==="
                      },
                      {
                        "type": "STRING",
                        "value": "=~"
                      },
                      {
                        "type": "STRING",
                        "value": ">"
                      },
                      {
                        "type": "STRING",
                        "value": ">="
                      },
                      {
                        "type": "STRING",
                        "value": "<"
                      },
                      {
                        "type": "STRING",
                        "value": "<="
                      },
                      {
                        "type": "STRING",
                        "value": "+"
                      },
                      {
                        "type": "STRING",
                        "value": "-"
                      },
                      {
                        "type": "STRING",
                        "value": "*"
                      },
                      {
                        "type": "STRING",
                        "value": "/"
                      },
                      {
                        "type": "STRING",
                        "value": "%"
                      },
                      {
                        "type": "STRING",
                        "value": "**"
                      },
                      {
                        "type": "STRING",
                        "value": "<<"
                      },
                      {
                        "type": "STRING",
                        "value": ">>"
                      },
                      {
                        "type": "STRING",
                        "value": "~"
                      },
                      {
                        "type": "STRING",
                        "value": "+@"
                      },
                      {
                        "type": "STRING",
                        "value": "-@"
                      },
                      {
                        "type": "STRING",
                        "value": "[]"
                      },
                      {
                        "type": "STRING",
                        "value": "[]="
                      }
                    ]
                  }
                ]
              }
            ]
          }
        },
        {
          "type": "SEQ",
          "members": [
            {
              "type": "STRING",
              "value": ":'"
            },
            {
              "type": "SYMBOL",
              "name": "_single_quoted_continuation"
            }
          ]
        },
        {
          "type": "SEQ",
          "members": [
            {
              "type": "STRING",
              "value": ":\""
            },
            {
              "type": "SYMBOL",
              "name": "_double_quoted_continuation"
            }
          ]
        },
        {
          "type": "SEQ",
          "members": [
            {
              "type": "STRING",
              "value": "%s"
            },
            {
              "type": "CHOICE",
              "members": [
                {
                  "type": "CHOICE",
                  "members": [
                    {
                      "type": "SEQ",
                      "members": [
                        {
                          "type": "STRING",
                          "value": "#"
                        },
                        {
                          "type": "REPEAT",
                          "content": {
                            "type": "CHOICE",
                            "members": [
                              {
                                "type": "PATTERN",
                                "value": "\\\\.|[^\\#\\\\\\\n]"
                              }
                            ]
                          }
                        },
                        {
                          "type": "STRING",
                          "value": "#"
                        }
                      ]
                    },
                    {
                      "type": "SEQ",
                      "members": [
                        {
                          "type": "STRING",
                          "value": "/"
                        },
                        {
                          "type": "REPEAT",
                          "content": {
                            "type": "CHOICE",
                            "members": [
                              {
                                "type": "PATTERN",
                                "value": "\\\\.|[^\\/\\\\\\\n]"
                              }
                            ]
                          }
                        },
                        {
                          "type": "STRING",
                          "value": "/"
                        }
                      ]
                    },
                    {
                      "type": "SEQ",
                      "members": [
                        {
                          "type": "STRING",
                          "value": "\\"
                        },
                        {
                          "type": "REPEAT",
                          "content": {
                            "type": "CHOICE",
                            "members": [
                              {
                                "type": "PATTERN",
                                "value": "[^\\\\\\\\\\\n]"
                              }
                            ]
                          }
                        },
                        {
                          "type": "STRING",
                          "value": "\\"
                        }
                      ]
                    }
                  ]
                },
                {
                  "type": "SYMBOL",
                  "name": "_uninterpolated_angle"
                },
                {
                  "type": "SYMBOL",
                  "name": "_uninterpolated_bracket"
                },
                {
                  "type": "SYMBOL",
                  "name": "_uninterpolated_paren"
                },
                {
                  "type": "SYMBOL",
                  "name": "_uninterpolated_brace"
                }
              ]
            }
          ]
        }
      ]
    },
    "integer": {
      "type": "PATTERN",
      "value": "0b[01](_?[01])*|0[oO]?[0-7](_?[0-7])*|(0d)?\\d(_?\\d)*|0x[0-9a-fA-F](_?[0-9a-fA-F])*"
    },
    "float": {
      "type": "PATTERN",
      "value": "\\d(_?\\d)*\\.\\d(_?\\d)*([eE]\\d(_?\\d)*)?"
    },
    "boolean": {
      "type": "TOKEN",
      "content": {
        "type": "CHOICE",
        "members": [
          {
            "type": "STRING",
            "value": "true"
          },
          {
            "type": "STRING",
            "value": "false"
          },
          {
            "type": "STRING",
            "value": "TRUE"
          },
          {
            "type": "STRING",
            "value": "FALSE"
          }
        ]
      }
    },
    "nil": {
      "type": "TOKEN",
      "content": {
        "type": "CHOICE",
        "members": [
          {
            "type": "STRING",
            "value": "nil"
          },
          {
            "type": "STRING",
            "value": "NIL"
          }
        ]
      }
    },
    "string": {
      "type": "SEQ",
      "members": [
        {
          "type": "CHOICE",
          "members": [
            {
              "type": "SYMBOL",
              "name": "_quoted_string"
            },
            {
              "type": "SEQ",
              "members": [
                {
                  "type": "PATTERN",
                  "value": "%Q?"
                },
                {
                  "type": "CHOICE",
                  "members": [
                    {
                      "type": "CHOICE",
                      "members": [
                        {
                          "type": "SEQ",
                          "members": [
                            {
                              "type": "STRING",
                              "value": "#"
                            },
                            {
                              "type": "REPEAT",
                              "content": {
                                "type": "CHOICE",
                                "members": [
                                  {
                                    "type": "PATTERN",
                                    "value": "\\\\.|[^\\#\\\\\\\n]"
                                  }
                                ]
                              }
                            },
                            {
                              "type": "STRING",
                              "value": "#"
                            }
                          ]
                        },
                        {
                          "type": "SEQ",
                          "members": [
                            {
                              "type": "STRING",
                              "value": "/"
                            },
                            {
                              "type": "REPEAT",
                              "content": {
                                "type": "CHOICE",
                                "members": [
                                  {
                                    "type": "SYMBOL",
                                    "name": "interpolation"
                                  },
                                  {
                                    "type": "PATTERN",
                                    "value": "#[^{}]"
                                  },
                                  {
                                    "type": "PATTERN",
                                    "value": "\\\\.|[^\\/\\\\\\\n\\#]"
                                  }
                                ]
                              }
                            },
                            {
                              "type": "STRING",
                              "value": "/"
                            }
                          ]
                        },
                        {
                          "type": "SEQ",
                          "members": [
                            {
                              "type": "STRING",
                              "value": "\\"
                            },
                            {
                              "type": "REPEAT",
                              "content": {
                                "type": "CHOICE",
                                "members": [
                                  {
                                    "type": "SYMBOL",
                                    "name": "interpolation"
                                  },
                                  {
                                    "type": "PATTERN",
                                    "value": "#[^{}]"
                                  },
                                  {
                                    "type": "PATTERN",
                                    "value": "[^\\\\\\\\\\\n\\#]"
                                  }
                                ]
                              }
                            },
                            {
                              "type": "STRING",
                              "value": "\\"
                            }
                          ]
                        }
                      ]
                    },
                    {
                      "type": "SYMBOL",
                      "name": "_interpolated_angle"
                    },
                    {
                      "type": "SYMBOL",
                      "name": "_interpolated_bracket"
                    },
                    {
                      "type": "SYMBOL",
                      "name": "_interpolated_paren"
                    },
                    {
                      "type": "SYMBOL",
                      "name": "_interpolated_brace"
                    }
                  ]
                }
              ]
            },
            {
              "type": "SEQ",
              "members": [
                {
                  "type": "PATTERN",
                  "value": "%q"
                },
                {
                  "type": "CHOICE",
                  "members": [
                    {
                      "type": "CHOICE",
                      "members": [
                        {
                          "type": "SEQ",
                          "members": [
                            {
                              "type": "STRING",
                              "value": "#"
                            },
                            {
                              "type": "REPEAT",
                              "content": {
                                "type": "CHOICE",
                                "members": [
                                  {
                                    "type": "PATTERN",
                                    "value": "\\\\.|[^\\#\\\\\\\n]"
                                  }
                                ]
                              }
                            },
                            {
                              "type": "STRING",
                              "value": "#"
                            }
                          ]
                        },
                        {
                          "type": "SEQ",
                          "members": [
                            {
                              "type": "STRING",
                              "value": "/"
                            },
                            {
                              "type": "REPEAT",
                              "content": {
                                "type": "CHOICE",
                                "members": [
                                  {
                                    "type": "PATTERN",
                                    "value": "\\\\.|[^\\/\\\\\\\n]"
                                  }
                                ]
                              }
                            },
                            {
                              "type": "STRING",
                              "value": "/"
                            }
                          ]
                        },
                        {
                          "type": "SEQ",
                          "members": [
                            {
                              "type": "STRING",
                              "value": "\\"
                            },
                            {
                              "type": "REPEAT",
                              "content": {
                                "type": "CHOICE",
                                "members": [
                                  {
                                    "type": "PATTERN",
                                    "value": "[^\\\\\\\\\\\n]"
                                  }
                                ]
                              }
                            },
                            {
                              "type": "STRING",
                              "value": "\\"
                            }
                          ]
                        }
                      ]
                    },
                    {
                      "type": "SYMBOL",
                      "name": "_uninterpolated_angle"
                    },
                    {
                      "type": "SYMBOL",
                      "name": "_uninterpolated_bracket"
                    },
                    {
                      "type": "SYMBOL",
                      "name": "_uninterpolated_paren"
                    },
                    {
                      "type": "SYMBOL",
                      "name": "_uninterpolated_brace"
                    }
                  ]
                }
              ]
            }
          ]
        },
        {
          "type": "REPEAT",
          "content": {
            "type": "SYMBOL",
            "name": "_quoted_string"
          }
        }
      ]
    },
    "_quoted_string": {
      "type": "CHOICE",
      "members": [
        {
          "type": "SEQ",
          "members": [
            {
              "type": "STRING",
              "value": "'"
            },
            {
              "type": "SYMBOL",
              "name": "_single_quoted_continuation"
            }
          ]
        },
        {
          "type": "SEQ",
          "members": [
            {
              "type": "STRING",
              "value": "\""
            },
            {
              "type": "SYMBOL",
              "name": "_double_quoted_continuation"
            }
          ]
        }
      ]
    },
    "_single_quoted_continuation": {
      "type": "SEQ",
      "members": [
        {
          "type": "BLANK"
        },
        {
          "type": "REPEAT",
          "content": {
            "type": "CHOICE",
            "members": [
              {
                "type": "PATTERN",
                "value": "\\\\.|[^\\'\\\\\\\n]"
              }
            ]
          }
        },
        {
          "type": "STRING",
          "value": "'"
        }
      ]
    },
    "_double_quoted_continuation": {
      "type": "SEQ",
      "members": [
        {
          "type": "BLANK"
        },
        {
          "type": "REPEAT",
          "content": {
            "type": "CHOICE",
            "members": [
              {
                "type": "SYMBOL",
                "name": "interpolation"
              },
              {
                "type": "PATTERN",
                "value": "#[^{}]"
              },
              {
                "type": "PATTERN",
                "value": "\\\\.|[^\\\"\\\\\\\n\\#]"
              }
            ]
          }
        },
        {
          "type": "STRING",
          "value": "\""
        }
      ]
    },
    "_interpolated_angle": {
      "type": "SEQ",
      "members": [
        {
          "type": "STRING",
          "value": "<"
        },
        {
          "type": "REPEAT",
          "content": {
            "type": "CHOICE",
            "members": [
              {
                "type": "SYMBOL",
                "name": "interpolation"
              },
              {
                "type": "PATTERN",
                "value": "#[^{}]"
              },
              {
                "type": "SYMBOL",
                "name": "_interpolated_angle"
              },
              {
                "type": "PATTERN",
                "value": "\\\\.|[^\\>\\\\\\\n\\#\\<]"
              }
            ]
          }
        },
        {
          "type": "STRING",
          "value": ">"
        }
      ]
    },
    "_interpolated_bracket": {
      "type": "SEQ",
      "members": [
        {
          "type": "STRING",
          "value": "["
        },
        {
          "type": "REPEAT",
          "content": {
            "type": "CHOICE",
            "members": [
              {
                "type": "SYMBOL",
                "name": "interpolation"
              },
              {
                "type": "PATTERN",
                "value": "#[^{}]"
              },
              {
                "type": "SYMBOL",
                "name": "_interpolated_bracket"
              },
              {
                "type": "PATTERN",
                "value": "\\\\.|[^\\]\\\\\\\n\\#\\[]"
              }
            ]
          }
        },
        {
          "type": "STRING",
          "value": "]"
        }
      ]
    },
    "_interpolated_paren": {
      "type": "SEQ",
      "members": [
        {
          "type": "STRING",
          "value": "("
        },
        {
          "type": "REPEAT",
          "content": {
            "type": "CHOICE",
            "members": [
              {
                "type": "SYMBOL",
                "name": "interpolation"
              },
              {
                "type": "PATTERN",
                "value": "#[^{}]"
              },
              {
                "type": "SYMBOL",
                "name": "_interpolated_paren"
              },
              {
                "type": "PATTERN",
                "value": "\\\\.|[^\\)\\\\\\\n\\#\\(]"
              }
            ]
          }
        },
        {
          "type": "STRING",
          "value": ")"
        }
      ]
    },
    "_interpolated_brace": {
      "type": "SEQ",
      "members": [
        {
          "type": "STRING",
          "value": "{"
        },
        {
          "type": "REPEAT",
          "content": {
            "type": "CHOICE",
            "members": [
              {
                "type": "SYMBOL",
                "name": "interpolation"
              },
              {
                "type": "PATTERN",
                "value": "#[^{}]"
              },
              {
                "type": "SYMBOL",
                "name": "_interpolated_brace"
              },
              {
                "type": "PATTERN",
                "value": "\\\\.|[^\\}\\\\\\\n\\#\\{]"
              }
            ]
          }
        },
        {
          "type": "STRING",
          "value": "}"
        }
      ]
    },
    "_uninterpolated_angle": {
      "type": "SEQ",
      "members": [
        {
          "type": "STRING",
          "value": "<"
        },
        {
          "type": "REPEAT",
          "content": {
            "type": "CHOICE",
            "members": [
              {
                "type": "SYMBOL",
                "name": "_uninterpolated_angle"
              },
              {
                "type": "PATTERN",
                "value": "\\\\.|[^\\>\\\\\\\n\\<]"
              }
            ]
          }
        },
        {
          "type": "STRING",
          "value": ">"
        }
      ]
    },
    "_uninterpolated_bracket": {
      "type": "SEQ",
      "members": [
        {
          "type": "STRING",
          "value": "["
        },
        {
          "type": "REPEAT",
          "content": {
            "type": "CHOICE",
            "members": [
              {
                "type": "SYMBOL",
                "name": "_uninterpolated_bracket"
              },
              {
                "type": "PATTERN",
                "value": "\\\\.|[^\\]\\\\\\\n\\[]"
              }
            ]
          }
        },
        {
          "type": "STRING",
          "value": "]"
        }
      ]
    },
    "_uninterpolated_paren": {
      "type": "SEQ",
      "members": [
        {
          "type": "STRING",
          "value": "("
        },
        {
          "type": "REPEAT",
          "content": {
            "type": "CHOICE",
            "members": [
              {
                "type": "SYMBOL",
                "name": "_uninterpolated_paren"
              },
              {
                "type": "PATTERN",
                "value": "\\\\.|[^\\)\\\\\\\n\\(]"
              }
            ]
          }
        },
        {
          "type": "STRING",
          "value": ")"
        }
      ]
    },
    "_uninterpolated_brace": {
      "type": "SEQ",
      "members": [
        {
          "type": "STRING",
          "value": "{"
        },
        {
          "type": "REPEAT",
          "content": {
            "type": "CHOICE",
            "members": [
              {
                "type": "SYMBOL",
                "name": "_uninterpolated_brace"
              },
              {
                "type": "PATTERN",
                "value": "\\\\.|[^\\}\\\\\\\n\\{]"
              }
            ]
          }
        },
        {
          "type": "STRING",
          "value": "}"
        }
      ]
    },
    "interpolation": {
      "type": "SEQ",
      "members": [
        {
          "type": "STRING",
          "value": "#{"
        },
        {
          "type": "SYMBOL",
          "name": "_expression"
        },
        {
          "type": "STRING",
          "value": "}"
        }
      ]
    },
    "subshell": {
      "type": "CHOICE",
      "members": [
        {
          "type": "SEQ",
          "members": [
            {
              "type": "STRING",
              "value": "`"
            },
            {
              "type": "REPEAT",
              "content": {
                "type": "CHOICE",
                "members": [
                  {
                    "type": "PATTERN",
                    "value": "\\\\.|[^\\`\\\\\\\n]"
                  }
                ]
              }
            },
            {
              "type": "STRING",
              "value": "`"
            }
          ]
        },
        {
          "type": "SEQ",
          "members": [
            {
              "type": "STRING",
              "value": "%x"
            },
            {
              "type": "CHOICE",
              "members": [
                {
                  "type": "CHOICE",
                  "members": [
                    {
                      "type": "SEQ",
                      "members": [
                        {
                          "type": "STRING",
                          "value": "#"
                        },
                        {
                          "type": "REPEAT",
                          "content": {
                            "type": "CHOICE",
                            "members": [
                              {
                                "type": "PATTERN",
                                "value": "\\\\.|[^\\#\\\\\\\n]"
                              }
                            ]
                          }
                        },
                        {
                          "type": "STRING",
                          "value": "#"
                        }
                      ]
                    },
                    {
                      "type": "SEQ",
                      "members": [
                        {
                          "type": "STRING",
                          "value": "/"
                        },
                        {
                          "type": "REPEAT",
                          "content": {
                            "type": "CHOICE",
                            "members": [
                              {
                                "type": "SYMBOL",
                                "name": "interpolation"
                              },
                              {
                                "type": "PATTERN",
                                "value": "#[^{}]"
                              },
                              {
                                "type": "PATTERN",
                                "value": "\\\\.|[^\\/\\\\\\\n\\#]"
                              }
                            ]
                          }
                        },
                        {
                          "type": "STRING",
                          "value": "/"
                        }
                      ]
                    },
                    {
                      "type": "SEQ",
                      "members": [
                        {
                          "type": "STRING",
                          "value": "\\"
                        },
                        {
                          "type": "REPEAT",
                          "content": {
                            "type": "CHOICE",
                            "members": [
                              {
                                "type": "SYMBOL",
                                "name": "interpolation"
                              },
                              {
                                "type": "PATTERN",
                                "value": "#[^{}]"
                              },
                              {
                                "type": "PATTERN",
                                "value": "[^\\\\\\\\\\\n\\#]"
                              }
                            ]
                          }
                        },
                        {
                          "type": "STRING",
                          "value": "\\"
                        }
                      ]
                    }
                  ]
                },
                {
                  "type": "SYMBOL",
                  "name": "_interpolated_angle"
                },
                {
                  "type": "SYMBOL",
                  "name": "_interpolated_bracket"
                },
                {
                  "type": "SYMBOL",
                  "name": "_interpolated_paren"
                },
                {
                  "type": "SYMBOL",
                  "name": "_interpolated_brace"
                }
              ]
            }
          ]
        }
      ]
    },
    "array": {
      "type": "CHOICE",
      "members": [
        {
          "type": "SEQ",
          "members": [
            {
              "type": "STRING",
              "value": "["
            },
            {
              "type": "SYMBOL",
              "name": "_array_items"
            },
            {
              "type": "STRING",
              "value": "]"
            }
          ]
        },
        {
          "type": "SEQ",
          "members": [
            {
              "type": "PATTERN",
              "value": "%[wi]"
            },
            {
              "type": "CHOICE",
              "members": [
                {
                  "type": "CHOICE",
                  "members": [
                    {
                      "type": "SEQ",
                      "members": [
                        {
                          "type": "STRING",
                          "value": "#"
                        },
                        {
                          "type": "REPEAT",
                          "content": {
                            "type": "CHOICE",
                            "members": [
                              {
                                "type": "PATTERN",
                                "value": "\\\\.|[^\\#\\\\\\\n]"
                              }
                            ]
                          }
                        },
                        {
                          "type": "STRING",
                          "value": "#"
                        }
                      ]
                    },
                    {
                      "type": "SEQ",
                      "members": [
                        {
                          "type": "STRING",
                          "value": "/"
                        },
                        {
                          "type": "REPEAT",
                          "content": {
                            "type": "CHOICE",
                            "members": [
                              {
                                "type": "PATTERN",
                                "value": "\\\\.|[^\\/\\\\\\\n]"
                              }
                            ]
                          }
                        },
                        {
                          "type": "STRING",
                          "value": "/"
                        }
                      ]
                    },
                    {
                      "type": "SEQ",
                      "members": [
                        {
                          "type": "STRING",
                          "value": "\\"
                        },
                        {
                          "type": "REPEAT",
                          "content": {
                            "type": "CHOICE",
                            "members": [
                              {
                                "type": "PATTERN",
                                "value": "[^\\\\\\\\\\\n]"
                              }
                            ]
                          }
                        },
                        {
                          "type": "STRING",
                          "value": "\\"
                        }
                      ]
                    }
                  ]
                },
                {
                  "type": "SYMBOL",
                  "name": "_uninterpolated_angle"
                },
                {
                  "type": "SYMBOL",
                  "name": "_uninterpolated_bracket"
                },
                {
                  "type": "SYMBOL",
                  "name": "_uninterpolated_paren"
                },
                {
                  "type": "SYMBOL",
                  "name": "_uninterpolated_brace"
                }
              ]
            }
          ]
        },
        {
          "type": "SEQ",
          "members": [
            {
              "type": "PATTERN",
              "value": "%[WI]"
            },
            {
              "type": "CHOICE",
              "members": [
                {
                  "type": "CHOICE",
                  "members": [
                    {
                      "type": "SEQ",
                      "members": [
                        {
                          "type": "STRING",
                          "value": "#"
                        },
                        {
                          "type": "REPEAT",
                          "content": {
                            "type": "CHOICE",
                            "members": [
                              {
                                "type": "PATTERN",
                                "value": "\\\\.|[^\\#\\\\\\\n]"
                              }
                            ]
                          }
                        },
                        {
                          "type": "STRING",
                          "value": "#"
                        }
                      ]
                    },
                    {
                      "type": "SEQ",
                      "members": [
                        {
                          "type": "STRING",
                          "value": "/"
                        },
                        {
                          "type": "REPEAT",
                          "content": {
                            "type": "CHOICE",
                            "members": [
                              {
                                "type": "SYMBOL",
                                "name": "interpolation"
                              },
                              {
                                "type": "PATTERN",
                                "value": "#[^{}]"
                              },
                              {
                                "type": "PATTERN",
                                "value": "\\\\.|[^\\/\\\\\\\n\\#]"
                              }
                            ]
                          }
                        },
                        {
                          "type": "STRING",
                          "value": "/"
                        }
                      ]
                    },
                    {
                      "type": "SEQ",
                      "members": [
                        {
                          "type": "STRING",
                          "value": "\\"
                        },
                        {
                          "type": "REPEAT",
                          "content": {
                            "type": "CHOICE",
                            "members": [
                              {
                                "type": "SYMBOL",
                                "name": "interpolation"
                              },
                              {
                                "type": "PATTERN",
                                "value": "#[^{}]"
                              },
                              {
                                "type": "PATTERN",
                                "value": "[^\\\\\\\\\\\n\\#]"
                              }
                            ]
                          }
                        },
                        {
                          "type": "STRING",
                          "value": "\\"
                        }
                      ]
                    }
                  ]
                },
                {
                  "type": "SYMBOL",
                  "name": "_interpolated_angle"
                },
                {
                  "type": "SYMBOL",
                  "name": "_interpolated_bracket"
                },
                {
                  "type": "SYMBOL",
                  "name": "_interpolated_paren"
                },
                {
                  "type": "SYMBOL",
                  "name": "_interpolated_brace"
                }
              ]
            }
          ]
        }
      ]
    },
    "_array_items": {
      "type": "CHOICE",
      "members": [
        {
          "type": "SEQ",
          "members": [
            {
              "type": "SYMBOL",
              "name": "_expression"
            },
            {
              "type": "CHOICE",
              "members": [
                {
                  "type": "SEQ",
                  "members": [
                    {
                      "type": "STRING",
                      "value": ","
                    },
                    {
                      "type": "SYMBOL",
                      "name": "_array_items"
                    }
                  ]
                },
                {
                  "type": "BLANK"
                }
              ]
            }
          ]
        },
        {
          "type": "BLANK"
        }
      ]
    },
    "hash": {
      "type": "SEQ",
      "members": [
        {
          "type": "STRING",
          "value": "{"
        },
        {
          "type": "SYMBOL",
          "name": "_hash_items"
        },
        {
          "type": "STRING",
          "value": "}"
        }
      ]
    },
    "_hash_items": {
      "type": "CHOICE",
      "members": [
        {
          "type": "SEQ",
          "members": [
            {
              "type": "SYMBOL",
              "name": "pair"
            },
            {
              "type": "CHOICE",
              "members": [
                {
                  "type": "SEQ",
                  "members": [
                    {
                      "type": "STRING",
                      "value": ","
                    },
                    {
                      "type": "SYMBOL",
                      "name": "_hash_items"
                    }
                  ]
                },
                {
                  "type": "BLANK"
                }
              ]
            }
          ]
        },
        {
          "type": "BLANK"
        }
      ]
    },
    "pair": {
      "type": "SEQ",
      "members": [
        {
          "type": "CHOICE",
          "members": [
            {
              "type": "SEQ",
              "members": [
                {
                  "type": "SYMBOL",
                  "name": "_expression"
                },
                {
                  "type": "STRING",
                  "value": "=>"
                }
              ]
            },
            {
              "type": "SEQ",
              "members": [
                {
                  "type": "SYMBOL",
                  "name": "identifier"
                },
                {
                  "type": "STRING",
                  "value": ":"
                }
              ]
            }
          ]
        },
        {
          "type": "SYMBOL",
          "name": "_expression"
        }
      ]
    },
    "regex": {
      "type": "PREC",
      "value": 100,
      "content": {
        "type": "CHOICE",
        "members": [
          {
            "type": "SEQ",
            "members": [
              {
                "type": "STRING",
                "value": "/"
              },
              {
                "type": "REPEAT",
                "content": {
                  "type": "CHOICE",
                  "members": [
                    {
                      "type": "SYMBOL",
                      "name": "interpolation"
                    },
                    {
                      "type": "PATTERN",
                      "value": "#[^{}]"
                    },
                    {
                      "type": "PATTERN",
                      "value": "\\[[^\\]\\n]*\\]|\\\\.|[^\\/\\/\\[\\\\\\\n\\#]"
                    }
                  ]
                }
              },
              {
                "type": "PATTERN",
                "value": "\\/[a-z]*"
              }
            ]
          },
          {
            "type": "SEQ",
            "members": [
              {
                "type": "STRING",
                "value": "%r"
              },
              {
                "type": "CHOICE",
                "members": [
                  {
                    "type": "CHOICE",
                    "members": [
                      {
                        "type": "SEQ",
                        "members": [
                          {
                            "type": "STRING",
                            "value": "#"
                          },
                          {
                            "type": "REPEAT",
                            "content": {
                              "type": "CHOICE",
                              "members": [
                                {
                                  "type": "PATTERN",
                                  "value": "\\[[^\\]\\n]*\\]|\\\\.|[^\\#\\#\\[\\\\\\\n]"
                                }
                              ]
                            }
                          },
                          {
                            "type": "PATTERN",
                            "value": "\\#[a-z]*"
                          }
                        ]
                      },
                      {
                        "type": "SEQ",
                        "members": [
                          {
                            "type": "STRING",
                            "value": "/"
                          },
                          {
                            "type": "REPEAT",
                            "content": {
                              "type": "CHOICE",
                              "members": [
                                {
                                  "type": "SYMBOL",
                                  "name": "interpolation"
                                },
                                {
                                  "type": "PATTERN",
                                  "value": "#[^{}]"
                                },
                                {
                                  "type": "PATTERN",
                                  "value": "\\[[^\\]\\n]*\\]|\\\\.|[^\\/\\/\\[\\\\\\\n\\#]"
                                }
                              ]
                            }
                          },
                          {
                            "type": "PATTERN",
                            "value": "\\/[a-z]*"
                          }
                        ]
                      },
                      {
                        "type": "SEQ",
                        "members": [
                          {
                            "type": "STRING",
                            "value": "\\"
                          },
                          {
                            "type": "REPEAT",
                            "content": {
                              "type": "CHOICE",
                              "members": [
                                {
                                  "type": "SYMBOL",
                                  "name": "interpolation"
                                },
                                {
                                  "type": "PATTERN",
                                  "value": "#[^{}]"
                                },
                                {
                                  "type": "PATTERN",
                                  "value": "\\[[^\\]\\n]*\\]|[^\\\\\\\\\\[\\\\\\\n\\#]"
                                }
                              ]
                            }
                          },
                          {
                            "type": "PATTERN",
                            "value": "\\\\[a-z]*"
                          }
                        ]
                      }
                    ]
                  },
                  {
                    "type": "SYMBOL",
                    "name": "_regex_interpolated_angle"
                  },
                  {
                    "type": "SYMBOL",
                    "name": "_regex_interpolated_bracket"
                  },
                  {
                    "type": "SYMBOL",
                    "name": "_regex_interpolated_paren"
                  },
                  {
                    "type": "SYMBOL",
                    "name": "_regex_interpolated_brace"
                  }
                ]
              }
            ]
          }
        ]
      }
    },
    "_regex_interpolated_angle": {
      "type": "SEQ",
      "members": [
        {
          "type": "STRING",
          "value": "<"
        },
        {
          "type": "REPEAT",
          "content": {
            "type": "CHOICE",
            "members": [
              {
                "type": "SYMBOL",
                "name": "interpolation"
              },
              {
                "type": "PATTERN",
                "value": "#[^{}]"
              },
              {
                "type": "SYMBOL",
                "name": "_regex_interpolated_angle"
              },
              {
                "type": "PATTERN",
                "value": "\\[[^\\]\\n]*\\]|\\\\.|[^\\<\\>\\[\\\\\\\n\\#]"
              }
            ]
          }
        },
        {
          "type": "PATTERN",
          "value": "\\>[a-z]*"
        }
      ]
    },
    "_regex_interpolated_bracket": {
      "type": "SEQ",
      "members": [
        {
          "type": "STRING",
          "value": "["
        },
        {
          "type": "REPEAT",
          "content": {
            "type": "CHOICE",
            "members": [
              {
                "type": "SYMBOL",
                "name": "interpolation"
              },
              {
                "type": "PATTERN",
                "value": "#[^{}]"
              },
              {
                "type": "SYMBOL",
                "name": "_regex_interpolated_bracket"
              },
              {
                "type": "PATTERN",
                "value": "\\[[^\\]\\n]*\\]|\\\\.|[^\\[\\]\\[\\\\\\\n\\#]"
              }
            ]
          }
        },
        {
          "type": "PATTERN",
          "value": "\\][a-z]*"
        }
      ]
    },
    "_regex_interpolated_paren": {
      "type": "SEQ",
      "members": [
        {
          "type": "STRING",
          "value": "("
        },
        {
          "type": "REPEAT",
          "content": {
            "type": "CHOICE",
            "members": [
              {
                "type": "SYMBOL",
                "name": "interpolation"
              },
              {
                "type": "PATTERN",
                "value": "#[^{}]"
              },
              {
                "type": "SYMBOL",
                "name": "_regex_interpolated_paren"
              },
              {
                "type": "PATTERN",
                "value": "\\[[^\\]\\n]*\\]|\\\\.|[^\\(\\)\\[\\\\\\\n\\#]"
              }
            ]
          }
        },
        {
          "type": "PATTERN",
          "value": "\\)[a-z]*"
        }
      ]
    },
    "_regex_interpolated_brace": {
      "type": "SEQ",
      "members": [
        {
          "type": "STRING",
          "value": "{"
        },
        {
          "type": "REPEAT",
          "content": {
            "type": "CHOICE",
            "members": [
              {
                "type": "SYMBOL",
                "name": "interpolation"
              },
              {
                "type": "PATTERN",
                "value": "#[^{}]"
              },
              {
                "type": "SYMBOL",
                "name": "_regex_interpolated_brace"
              },
              {
                "type": "PATTERN",
                "value": "\\[[^\\]\\n]*\\]|\\\\.|[^\\{\\}\\[\\\\\\\n\\#]"
              }
            ]
          }
        },
        {
          "type": "PATTERN",
          "value": "\\}[a-z]*"
        }
      ]
    },
    "lambda_literal": {
      "type": "SEQ",
      "members": [
        {
          "type": "STRING",
          "value": "->"
        },
        {
          "type": "CHOICE",
          "members": [
            {
              "type": "CHOICE",
              "members": [
                {
                  "type": "SEQ",
                  "members": [
                    {
                      "type": "STRING",
                      "value": "("
                    },
                    {
                      "type": "CHOICE",
                      "members": [
                        {
                          "type": "SYMBOL",
                          "name": "formal_parameters"
                        },
                        {
                          "type": "BLANK"
                        }
                      ]
                    },
                    {
                      "type": "STRING",
                      "value": ")"
                    }
                  ]
                },
                {
                  "type": "SYMBOL",
                  "name": "identifier"
                }
              ]
            },
            {
              "type": "BLANK"
            }
          ]
        },
        {
          "type": "STRING",
          "value": "{"
        },
        {
          "type": "CHOICE",
          "members": [
            {
              "type": "SYMBOL",
              "name": "_statements"
            },
            {
              "type": "BLANK"
            }
          ]
        },
        {
          "type": "STRING",
          "value": "}"
        }
      ]
    },
    "lambda_expression": {
      "type": "SEQ",
      "members": [
        {
          "type": "STRING",
          "value": "lambda"
        },
        {
          "type": "STRING",
          "value": "{"
        },
        {
          "type": "CHOICE",
          "members": [
            {
              "type": "SEQ",
              "members": [
                {
                  "type": "STRING",
                  "value": "|"
                },
                {
                  "type": "CHOICE",
                  "members": [
                    {
                      "type": "SYMBOL",
                      "name": "formal_parameters"
                    },
                    {
                      "type": "BLANK"
                    }
                  ]
                },
                {
                  "type": "STRING",
                  "value": "|"
                }
              ]
            },
            {
              "type": "BLANK"
            }
          ]
        },
        {
          "type": "CHOICE",
          "members": [
            {
              "type": "SYMBOL",
              "name": "_statements"
            },
            {
              "type": "BLANK"
            }
          ]
        },
        {
          "type": "STRING",
          "value": "}"
        }
      ]
    },
    "_function_name": {
      "type": "CHOICE",
      "members": [
        {
          "type": "SYMBOL",
          "name": "identifier"
        },
        {
          "type": "CHOICE",
          "members": [
            {
              "type": "STRING",
              "value": ".."
            },
            {
              "type": "STRING",
              "value": "|"
            },
            {
              "type": "STRING",
              "value": "^"
            },
            {
              "type": "STRING",
              "value": "&"
            },
            {
              "type": "STRING",
              "value": "<=>"
            },
            {
              "type": "STRING",
              "value": "=="
            },
            {
              "type": "STRING",
              "value": "==="
            },
            {
              "type": "STRING",
              "value": "=~"
            },
            {
              "type": "STRING",
              "value": ">"
            },
            {
              "type": "STRING",
              "value": ">="
            },
            {
              "type": "STRING",
              "value": "<"
            },
            {
              "type": "STRING",
              "value": "<="
            },
            {
              "type": "STRING",
              "value": "+"
            },
            {
              "type": "STRING",
              "value": "-"
            },
            {
              "type": "STRING",
              "value": "*"
            },
            {
              "type": "STRING",
              "value": "/"
            },
            {
              "type": "STRING",
              "value": "%"
            },
            {
              "type": "STRING",
              "value": "**"
            },
            {
              "type": "STRING",
              "value": "<<"
            },
            {
              "type": "STRING",
              "value": ">>"
            },
            {
              "type": "STRING",
              "value": "~"
            },
            {
              "type": "STRING",
              "value": "+@"
            },
            {
              "type": "STRING",
              "value": "-@"
            },
            {
              "type": "STRING",
              "value": "[]"
            },
            {
              "type": "STRING",
              "value": "[]="
            }
          ]
        }
      ]
    },
    "_line_break": {
      "type": "STRING",
      "value": "\n"
    },
    "_terminator": {
      "type": "CHOICE",
      "members": [
        {
          "type": "SYMBOL",
          "name": "_line_break"
        },
        {
          "type": "STRING",
          "value": ";"
        }
      ]
    }
  },
  "extras": [
    {
      "type": "SYMBOL",
      "name": "comment"
    },
    {
      "type": "PATTERN",
      "value": "\\s"
    }
  ],
  "conflicts": [
    [
      "function_call",
      "_lhs"
    ],
    [
      "argument_list",
      "_primary"
    ],
    [
      "argument_list",
      "_statement"
    ],
    [
      "argument_list"
    ],
    [
      "_argument_list"
    ],
    [
      "_argument_list",
      "_statement"
    ]
  ]
}<|MERGE_RESOLUTION|>--- conflicted
+++ resolved
@@ -1039,7 +1039,7 @@
           "members": [
             {
               "type": "SYMBOL",
-              "name": "argument_list"
+              "name": "rescue_arguments"
             },
             {
               "type": "BLANK"
@@ -1066,34 +1066,37 @@
               "type": "BLANK"
             }
           ]
-<<<<<<< HEAD
-        }
-      ]
-    },
-    "last_exception": {
-      "type": "PREC",
-      "value": 16,
-      "content": {
-        "type": "SEQ",
-        "members": [
-          {
-            "type": "STRING",
-            "value": "=>"
-          },
-          {
-            "type": "SYMBOL",
-            "name": "identifier"
-          }
-        ]
-      }
-=======
         },
         {
           "type": "SYMBOL",
           "name": "_then_block"
         }
       ]
->>>>>>> 5be1883d
+    },
+    "rescue_arguments": {
+      "type": "SEQ",
+      "members": [
+        {
+          "type": "SYMBOL",
+          "name": "_expression"
+        },
+        {
+          "type": "REPEAT",
+          "content": {
+            "type": "SEQ",
+            "members": [
+              {
+                "type": "STRING",
+                "value": ","
+              },
+              {
+                "type": "SYMBOL",
+                "name": "_expression"
+              }
+            ]
+          }
+        }
+      ]
     },
     "rescued_exception": {
       "type": "PATTERN",
