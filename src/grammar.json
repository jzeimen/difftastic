--- conflicted
+++ resolved
@@ -30,7 +30,6 @@
           }
         },
         {
-<<<<<<< HEAD
           "type": "CHOICE",
           "members": [
             {
@@ -61,6 +60,87 @@
         }
       ]
     },
+    "statement": {
+      "type": "CHOICE",
+      "members": [
+        {
+          "type": "SYMBOL",
+          "name": "compound_statement"
+        },
+        {
+          "type": "SYMBOL",
+          "name": "named_label_statement"
+        },
+        {
+          "type": "SYMBOL",
+          "name": "expression_statement"
+        },
+        {
+          "type": "SYMBOL",
+          "name": "_selection_statement"
+        },
+        {
+          "type": "SYMBOL",
+          "name": "_iteration_statement"
+        },
+        {
+          "type": "SYMBOL",
+          "name": "_jump_statement"
+        },
+        {
+          "type": "SYMBOL",
+          "name": "try_statement"
+        },
+        {
+          "type": "SYMBOL",
+          "name": "declare_statement"
+        },
+        {
+          "type": "SYMBOL",
+          "name": "echo_statement"
+        },
+        {
+          "type": "SYMBOL",
+          "name": "unset_statement"
+        },
+        {
+          "type": "SYMBOL",
+          "name": "const_declaration"
+        },
+        {
+          "type": "SYMBOL",
+          "name": "function_definition"
+        },
+        {
+          "type": "SYMBOL",
+          "name": "class_declaration"
+        },
+        {
+          "type": "SYMBOL",
+          "name": "interface_declaration"
+        },
+        {
+          "type": "SYMBOL",
+          "name": "trait_declaration"
+        },
+        {
+          "type": "SYMBOL",
+          "name": "namespace_definition"
+        },
+        {
+          "type": "SYMBOL",
+          "name": "namespace_use_declaration"
+        },
+        {
+          "type": "SYMBOL",
+          "name": "global_declaration"
+        },
+        {
+          "type": "SYMBOL",
+          "name": "function_static_declaration"
+        }
+      ]
+    },
     "_semicolon": {
       "type": "CHOICE",
       "members": [
@@ -74,50 +154,6 @@
         }
       ]
     },
-    "text": {
-      "type": "CHOICE",
-      "members": [
-        {
-          "type": "STRING",
-          "value": "<"
-        },
-        {
-          "type": "PATTERN",
-          "value": "[^<]+"
-        }
-      ]
-    },
-    "script_section": {
-      "type": "SEQ",
-      "members": [
-        {
-=======
->>>>>>> 28b7a4cf
-          "type": "CHOICE",
-          "members": [
-            {
-              "type": "SYMBOL",
-              "name": "text"
-            },
-            {
-              "type": "BLANK"
-            }
-          ]
-        },
-        {
-<<<<<<< HEAD
-          "type": "REPEAT",
-          "content": {
-            "type": "SYMBOL",
-            "name": "statement"
-          }
-        },
-        {
-          "type": "STRING",
-          "value": "?>"
-        }
-      ]
-    },
     "unterminated_script_section": {
       "type": "SEQ",
       "members": [
@@ -127,121 +163,12 @@
             {
               "type": "STRING",
               "value": "<?php"
-=======
-          "type": "CHOICE",
-          "members": [
-            {
-              "type": "ALIAS",
-              "content": {
-                "type": "SYMBOL",
-                "name": "unterminated_script_section"
-              },
-              "named": true,
-              "value": "script_section"
->>>>>>> 28b7a4cf
             },
             {
               "type": "STRING",
               "value": "<?="
             }
           ]
-        },
-        {
-          "type": "REPEAT",
-          "content": {
-            "type": "SYMBOL",
-            "name": "statement"
-          }
-        }
-      ]
-    },
-    "statement": {
-      "type": "CHOICE",
-      "members": [
-        {
-          "type": "SYMBOL",
-          "name": "compound_statement"
-        },
-        {
-          "type": "SYMBOL",
-          "name": "named_label_statement"
-        },
-        {
-          "type": "SYMBOL",
-          "name": "expression_statement"
-        },
-        {
-          "type": "SYMBOL",
-          "name": "_selection_statement"
-        },
-        {
-          "type": "SYMBOL",
-          "name": "_iteration_statement"
-        },
-        {
-          "type": "SYMBOL",
-          "name": "_jump_statement"
-        },
-        {
-          "type": "SYMBOL",
-          "name": "try_statement"
-        },
-        {
-          "type": "SYMBOL",
-          "name": "declare_statement"
-        },
-        {
-          "type": "SYMBOL",
-          "name": "echo_statement"
-        },
-        {
-          "type": "SYMBOL",
-          "name": "unset_statement"
-        },
-        {
-          "type": "SYMBOL",
-          "name": "const_declaration"
-        },
-        {
-          "type": "SYMBOL",
-          "name": "function_definition"
-        },
-        {
-          "type": "SYMBOL",
-          "name": "class_declaration"
-        },
-        {
-          "type": "SYMBOL",
-          "name": "interface_declaration"
-        },
-        {
-          "type": "SYMBOL",
-          "name": "trait_declaration"
-        },
-        {
-          "type": "SYMBOL",
-          "name": "namespace_definition"
-        },
-        {
-          "type": "SYMBOL",
-          "name": "namespace_use_declaration"
-        },
-        {
-          "type": "SYMBOL",
-          "name": "global_declaration"
-        },
-        {
-          "type": "SYMBOL",
-          "name": "function_static_declaration"
-        }
-      ]
-    },
-    "unterminated_script_section": {
-      "type": "SEQ",
-      "members": [
-        {
-          "type": "STRING",
-          "value": "<?php"
         },
         {
           "type": "REPEAT",
