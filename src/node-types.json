[
  {
    "type": "anonymous_function",
    "named": true,
    "fields": {},
    "children": {
      "multiple": false,
      "required": true,
      "types": [
        {
          "type": "block",
          "named": true
        }
      ]
    }
  },
  {
    "type": "argument",
    "named": true,
    "fields": {},
    "children": {
      "multiple": true,
      "required": true,
      "types": [
        {
          "type": "anonymous_function",
          "named": true
        },
        {
          "type": "array",
          "named": true
        },
        {
          "type": "array_access_variable",
          "named": true
        },
        {
          "type": "array_dereference",
          "named": true
        },
        {
          "type": "array_function",
          "named": true
        },
        {
          "type": "array_ref",
          "named": true
        },
        {
          "type": "array_variable",
          "named": true
        },
        {
          "type": "binary_expression",
          "named": true
        },
        {
          "type": "bless",
          "named": true
        },
        {
          "type": "call_expression",
          "named": true
        },
        {
          "type": "call_expression_recursive",
          "named": true
        },
        {
          "type": "command_qx_quoted",
          "named": true
        },
        {
          "type": "false",
          "named": true
        },
        {
          "type": "file_handle",
          "named": true
        },
        {
          "type": "floating_point",
          "named": true
        },
        {
          "type": "goto_expression",
          "named": true
        },
        {
          "type": "grep_or_map_function",
          "named": true
        },
        {
          "type": "hash",
          "named": true
        },
        {
          "type": "hash_access_variable",
          "named": true
        },
        {
          "type": "hash_dereference",
          "named": true
        },
        {
          "type": "hash_ref",
          "named": true
        },
        {
          "type": "hash_variable",
          "named": true
        },
        {
          "type": "hexadecimal",
          "named": true
        },
        {
          "type": "integer",
          "named": true
        },
        {
          "type": "join_function",
          "named": true
        },
        {
          "type": "method_invocation",
          "named": true
        },
        {
          "type": "octal",
          "named": true
        },
        {
          "type": "package_variable",
          "named": true
        },
        {
          "type": "patter_matcher_m",
          "named": true
        },
        {
          "type": "pattern_matcher",
          "named": true
        },
        {
          "type": "push_function",
          "named": true
        },
        {
          "type": "regex_pattern_qr",
          "named": true
        },
        {
          "type": "scalar_reference",
          "named": true
        },
        {
          "type": "scalar_variable",
          "named": true
        },
        {
          "type": "scientific_notation",
          "named": true
        },
        {
          "type": "sort_function",
          "named": true
        },
        {
          "type": "special_array_variable",
          "named": true
        },
        {
          "type": "special_hash_variable",
          "named": true
        },
        {
          "type": "special_scalar_variable",
          "named": true
        },
        {
          "type": "standard_input",
          "named": true
        },
        {
          "type": "standard_input_to_identifier",
          "named": true
        },
        {
          "type": "standard_input_to_variable",
          "named": true
        },
        {
          "type": "string_double_quoted",
          "named": true
        },
        {
          "type": "string_q_quoted",
          "named": true
        },
        {
          "type": "string_qq_quoted",
          "named": true
        },
        {
          "type": "string_single_quoted",
          "named": true
        },
        {
          "type": "substitution_pattern_s",
          "named": true
        },
        {
          "type": "ternary_expression",
          "named": true
        },
        {
          "type": "to_reference",
          "named": true
        },
        {
          "type": "transliteration_tr_or_y",
          "named": true
        },
        {
          "type": "true",
          "named": true
        },
        {
          "type": "type_glob",
          "named": true
        },
        {
          "type": "unary_expression",
          "named": true
        },
        {
          "type": "unpack_function",
          "named": true
        },
        {
          "type": "word_list_qw",
          "named": true
        }
      ]
    }
  },
  {
    "type": "array",
    "named": true,
    "fields": {},
    "children": {
      "multiple": true,
      "required": false,
      "types": [
        {
          "type": "anonymous_function",
          "named": true
        },
        {
          "type": "array",
          "named": true
        },
        {
          "type": "array_access_variable",
          "named": true
        },
        {
          "type": "array_dereference",
          "named": true
        },
        {
          "type": "array_function",
          "named": true
        },
        {
          "type": "array_ref",
          "named": true
        },
        {
          "type": "array_variable",
          "named": true
        },
        {
          "type": "binary_expression",
          "named": true
        },
        {
          "type": "bless",
          "named": true
        },
        {
          "type": "call_expression",
          "named": true
        },
        {
          "type": "call_expression_recursive",
          "named": true
        },
        {
          "type": "command_qx_quoted",
          "named": true
        },
        {
          "type": "false",
          "named": true
        },
        {
          "type": "file_handle",
          "named": true
        },
        {
          "type": "floating_point",
          "named": true
        },
        {
          "type": "goto_expression",
          "named": true
        },
        {
          "type": "grep_or_map_function",
          "named": true
        },
        {
          "type": "hash",
          "named": true
        },
        {
          "type": "hash_access_variable",
          "named": true
        },
        {
          "type": "hash_dereference",
          "named": true
        },
        {
          "type": "hash_ref",
          "named": true
        },
        {
          "type": "hash_variable",
          "named": true
        },
        {
          "type": "hexadecimal",
          "named": true
        },
        {
          "type": "integer",
          "named": true
        },
        {
          "type": "join_function",
          "named": true
        },
        {
          "type": "method_invocation",
          "named": true
        },
        {
          "type": "octal",
          "named": true
        },
        {
          "type": "package_variable",
          "named": true
        },
        {
          "type": "patter_matcher_m",
          "named": true
        },
        {
          "type": "pattern_matcher",
          "named": true
        },
        {
          "type": "push_function",
          "named": true
        },
        {
          "type": "regex_pattern_qr",
          "named": true
        },
        {
          "type": "scalar_reference",
          "named": true
        },
        {
          "type": "scalar_variable",
          "named": true
        },
        {
          "type": "scientific_notation",
          "named": true
        },
        {
          "type": "sort_function",
          "named": true
        },
        {
          "type": "special_array_variable",
          "named": true
        },
        {
          "type": "special_hash_variable",
          "named": true
        },
        {
          "type": "special_scalar_variable",
          "named": true
        },
        {
          "type": "standard_input",
          "named": true
        },
        {
          "type": "standard_input_to_identifier",
          "named": true
        },
        {
          "type": "standard_input_to_variable",
          "named": true
        },
        {
          "type": "string_double_quoted",
          "named": true
        },
        {
          "type": "string_q_quoted",
          "named": true
        },
        {
          "type": "string_qq_quoted",
          "named": true
        },
        {
          "type": "string_single_quoted",
          "named": true
        },
        {
          "type": "substitution_pattern_s",
          "named": true
        },
        {
          "type": "ternary_expression",
          "named": true
        },
        {
          "type": "to_reference",
          "named": true
        },
        {
          "type": "transliteration_tr_or_y",
          "named": true
        },
        {
          "type": "true",
          "named": true
        },
        {
          "type": "type_glob",
          "named": true
        },
        {
          "type": "unary_expression",
          "named": true
        },
        {
          "type": "unpack_function",
          "named": true
        },
        {
          "type": "word_list_qw",
          "named": true
        }
      ]
    }
  },
  {
    "type": "array_access_variable",
    "named": true,
    "fields": {
      "array_variable": {
        "multiple": true,
        "required": true,
        "types": [
          {
            "type": "(",
            "named": false
          },
          {
            "type": ")",
            "named": false
          },
          {
            "type": "anonymous_function",
            "named": true
          },
          {
            "type": "array",
            "named": true
          },
          {
            "type": "array_access_variable",
            "named": true
          },
          {
            "type": "array_dereference",
            "named": true
          },
          {
            "type": "array_function",
            "named": true
          },
          {
            "type": "array_ref",
            "named": true
          },
          {
            "type": "array_variable",
            "named": true
          },
          {
            "type": "binary_expression",
            "named": true
          },
          {
            "type": "bless",
            "named": true
          },
          {
            "type": "call_expression",
            "named": true
          },
          {
            "type": "call_expression_recursive",
            "named": true
          },
          {
            "type": "command_qx_quoted",
            "named": true
          },
          {
            "type": "false",
            "named": true
          },
          {
            "type": "file_handle",
            "named": true
          },
          {
            "type": "floating_point",
            "named": true
          },
          {
            "type": "goto_expression",
            "named": true
          },
          {
            "type": "grep_or_map_function",
            "named": true
          },
          {
            "type": "hash",
            "named": true
          },
          {
            "type": "hash_access_variable",
            "named": true
          },
          {
            "type": "hash_dereference",
            "named": true
          },
          {
            "type": "hash_ref",
            "named": true
          },
          {
            "type": "hash_variable",
            "named": true
          },
          {
            "type": "hexadecimal",
            "named": true
          },
          {
            "type": "integer",
            "named": true
          },
          {
            "type": "join_function",
            "named": true
          },
          {
            "type": "method_invocation",
            "named": true
          },
          {
            "type": "octal",
            "named": true
          },
          {
            "type": "package_variable",
            "named": true
          },
          {
            "type": "patter_matcher_m",
            "named": true
          },
          {
            "type": "pattern_matcher",
            "named": true
          },
          {
            "type": "push_function",
            "named": true
          },
          {
            "type": "regex_pattern_qr",
            "named": true
          },
          {
            "type": "scalar_reference",
            "named": true
          },
          {
            "type": "scalar_variable",
            "named": true
          },
          {
            "type": "scientific_notation",
            "named": true
          },
          {
            "type": "sort_function",
            "named": true
          },
          {
            "type": "special_array_variable",
            "named": true
          },
          {
            "type": "special_hash_variable",
            "named": true
          },
          {
            "type": "special_scalar_variable",
            "named": true
          },
          {
            "type": "standard_input",
            "named": true
          },
          {
            "type": "standard_input_to_identifier",
            "named": true
          },
          {
            "type": "standard_input_to_variable",
            "named": true
          },
          {
            "type": "string_double_quoted",
            "named": true
          },
          {
            "type": "string_q_quoted",
            "named": true
          },
          {
            "type": "string_qq_quoted",
            "named": true
          },
          {
            "type": "string_single_quoted",
            "named": true
          },
          {
            "type": "substitution_pattern_s",
            "named": true
          },
          {
            "type": "ternary_expression",
            "named": true
          },
          {
            "type": "to_reference",
            "named": true
          },
          {
            "type": "transliteration_tr_or_y",
            "named": true
          },
          {
            "type": "true",
            "named": true
          },
          {
            "type": "type_glob",
            "named": true
          },
          {
            "type": "unary_expression",
            "named": true
          },
          {
            "type": "unpack_function",
            "named": true
          },
          {
            "type": "word_list_qw",
            "named": true
          }
        ]
      },
      "index": {
        "multiple": true,
        "required": true,
        "types": [
          {
            "type": "(",
            "named": false
          },
          {
            "type": ")",
            "named": false
          },
          {
            "type": "anonymous_function",
            "named": true
          },
          {
            "type": "array",
            "named": true
          },
          {
            "type": "array_access_variable",
            "named": true
          },
          {
            "type": "array_dereference",
            "named": true
          },
          {
            "type": "array_function",
            "named": true
          },
          {
            "type": "array_ref",
            "named": true
          },
          {
            "type": "array_variable",
            "named": true
          },
          {
            "type": "binary_expression",
            "named": true
          },
          {
            "type": "bless",
            "named": true
          },
          {
            "type": "call_expression",
            "named": true
          },
          {
            "type": "call_expression_recursive",
            "named": true
          },
          {
            "type": "command_qx_quoted",
            "named": true
          },
          {
            "type": "false",
            "named": true
          },
          {
            "type": "file_handle",
            "named": true
          },
          {
            "type": "floating_point",
            "named": true
          },
          {
            "type": "goto_expression",
            "named": true
          },
          {
            "type": "grep_or_map_function",
            "named": true
          },
          {
            "type": "hash",
            "named": true
          },
          {
            "type": "hash_access_variable",
            "named": true
          },
          {
            "type": "hash_dereference",
            "named": true
          },
          {
            "type": "hash_ref",
            "named": true
          },
          {
            "type": "hash_variable",
            "named": true
          },
          {
            "type": "hexadecimal",
            "named": true
          },
          {
            "type": "integer",
            "named": true
          },
          {
            "type": "join_function",
            "named": true
          },
          {
            "type": "method_invocation",
            "named": true
          },
          {
            "type": "octal",
            "named": true
          },
          {
            "type": "package_variable",
            "named": true
          },
          {
            "type": "patter_matcher_m",
            "named": true
          },
          {
            "type": "pattern_matcher",
            "named": true
          },
          {
            "type": "push_function",
            "named": true
          },
          {
            "type": "regex_pattern_qr",
            "named": true
          },
          {
            "type": "scalar_reference",
            "named": true
          },
          {
            "type": "scalar_variable",
            "named": true
          },
          {
            "type": "scientific_notation",
            "named": true
          },
          {
            "type": "sort_function",
            "named": true
          },
          {
            "type": "special_array_variable",
            "named": true
          },
          {
            "type": "special_hash_variable",
            "named": true
          },
          {
            "type": "special_scalar_variable",
            "named": true
          },
          {
            "type": "standard_input",
            "named": true
          },
          {
            "type": "standard_input_to_identifier",
            "named": true
          },
          {
            "type": "standard_input_to_variable",
            "named": true
          },
          {
            "type": "string_double_quoted",
            "named": true
          },
          {
            "type": "string_q_quoted",
            "named": true
          },
          {
            "type": "string_qq_quoted",
            "named": true
          },
          {
            "type": "string_single_quoted",
            "named": true
          },
          {
            "type": "substitution_pattern_s",
            "named": true
          },
          {
            "type": "ternary_expression",
            "named": true
          },
          {
            "type": "to_reference",
            "named": true
          },
          {
            "type": "transliteration_tr_or_y",
            "named": true
          },
          {
            "type": "true",
            "named": true
          },
          {
            "type": "type_glob",
            "named": true
          },
          {
            "type": "unary_expression",
            "named": true
          },
          {
            "type": "unpack_function",
            "named": true
          },
          {
            "type": "word_list_qw",
            "named": true
          }
        ]
      }
    }
  },
  {
    "type": "array_dereference",
    "named": true,
    "fields": {},
    "children": {
      "multiple": false,
      "required": true,
      "types": [
        {
          "type": "anonymous_function",
          "named": true
        },
        {
          "type": "array",
          "named": true
        },
        {
          "type": "array_access_variable",
          "named": true
        },
        {
          "type": "array_dereference",
          "named": true
        },
        {
          "type": "array_function",
          "named": true
        },
        {
          "type": "array_ref",
          "named": true
        },
        {
          "type": "array_variable",
          "named": true
        },
        {
          "type": "binary_expression",
          "named": true
        },
        {
          "type": "bless",
          "named": true
        },
        {
          "type": "call_expression",
          "named": true
        },
        {
          "type": "call_expression_recursive",
          "named": true
        },
        {
          "type": "command_qx_quoted",
          "named": true
        },
        {
          "type": "false",
          "named": true
        },
        {
          "type": "file_handle",
          "named": true
        },
        {
          "type": "floating_point",
          "named": true
        },
        {
          "type": "goto_expression",
          "named": true
        },
        {
          "type": "grep_or_map_function",
          "named": true
        },
        {
          "type": "hash",
          "named": true
        },
        {
          "type": "hash_access_variable",
          "named": true
        },
        {
          "type": "hash_dereference",
          "named": true
        },
        {
          "type": "hash_ref",
          "named": true
        },
        {
          "type": "hash_variable",
          "named": true
        },
        {
          "type": "hexadecimal",
          "named": true
        },
        {
          "type": "integer",
          "named": true
        },
        {
          "type": "join_function",
          "named": true
        },
        {
          "type": "method_invocation",
          "named": true
        },
        {
          "type": "octal",
          "named": true
        },
        {
          "type": "package_variable",
          "named": true
        },
        {
          "type": "patter_matcher_m",
          "named": true
        },
        {
          "type": "pattern_matcher",
          "named": true
        },
        {
          "type": "push_function",
          "named": true
        },
        {
          "type": "regex_pattern_qr",
          "named": true
        },
        {
          "type": "scalar_reference",
          "named": true
        },
        {
          "type": "scalar_variable",
          "named": true
        },
        {
          "type": "scientific_notation",
          "named": true
        },
        {
          "type": "sort_function",
          "named": true
        },
        {
          "type": "special_array_variable",
          "named": true
        },
        {
          "type": "special_hash_variable",
          "named": true
        },
        {
          "type": "special_scalar_variable",
          "named": true
        },
        {
          "type": "standard_input",
          "named": true
        },
        {
          "type": "standard_input_to_identifier",
          "named": true
        },
        {
          "type": "standard_input_to_variable",
          "named": true
        },
        {
          "type": "string_double_quoted",
          "named": true
        },
        {
          "type": "string_q_quoted",
          "named": true
        },
        {
          "type": "string_qq_quoted",
          "named": true
        },
        {
          "type": "string_single_quoted",
          "named": true
        },
        {
          "type": "substitution_pattern_s",
          "named": true
        },
        {
          "type": "ternary_expression",
          "named": true
        },
        {
          "type": "to_reference",
          "named": true
        },
        {
          "type": "transliteration_tr_or_y",
          "named": true
        },
        {
          "type": "true",
          "named": true
        },
        {
          "type": "type_glob",
          "named": true
        },
        {
          "type": "unary_expression",
          "named": true
        },
        {
          "type": "unpack_function",
          "named": true
        },
        {
          "type": "word_list_qw",
          "named": true
        }
      ]
    }
  },
  {
    "type": "array_function",
    "named": true,
    "fields": {},
    "children": {
      "multiple": true,
      "required": true,
      "types": [
        {
          "type": "anonymous_function",
          "named": true
        },
        {
          "type": "array",
          "named": true
        },
        {
          "type": "array_access_variable",
          "named": true
        },
        {
          "type": "array_dereference",
          "named": true
        },
        {
          "type": "array_function",
          "named": true
        },
        {
          "type": "array_ref",
          "named": true
        },
        {
          "type": "array_variable",
          "named": true
        },
        {
          "type": "binary_expression",
          "named": true
        },
        {
          "type": "bless",
          "named": true
        },
        {
          "type": "call_expression",
          "named": true
        },
        {
          "type": "call_expression_recursive",
          "named": true
        },
        {
          "type": "command_qx_quoted",
          "named": true
        },
        {
          "type": "false",
          "named": true
        },
        {
          "type": "file_handle",
          "named": true
        },
        {
          "type": "floating_point",
          "named": true
        },
        {
          "type": "function",
          "named": true
        },
        {
          "type": "goto_expression",
          "named": true
        },
        {
          "type": "grep_or_map_function",
          "named": true
        },
        {
          "type": "hash",
          "named": true
        },
        {
          "type": "hash_access_variable",
          "named": true
        },
        {
          "type": "hash_dereference",
          "named": true
        },
        {
          "type": "hash_ref",
          "named": true
        },
        {
          "type": "hash_variable",
          "named": true
        },
        {
          "type": "hexadecimal",
          "named": true
        },
        {
          "type": "integer",
          "named": true
        },
        {
          "type": "join_function",
          "named": true
        },
        {
          "type": "list_block",
          "named": true
        },
        {
          "type": "method_invocation",
          "named": true
        },
        {
          "type": "octal",
          "named": true
        },
        {
          "type": "package_variable",
          "named": true
        },
        {
          "type": "patter_matcher_m",
          "named": true
        },
        {
          "type": "pattern_matcher",
          "named": true
        },
        {
          "type": "push_function",
          "named": true
        },
        {
          "type": "regex_pattern_qr",
          "named": true
        },
        {
          "type": "scalar_reference",
          "named": true
        },
        {
          "type": "scalar_variable",
          "named": true
        },
        {
          "type": "scientific_notation",
          "named": true
        },
        {
          "type": "sort_function",
          "named": true
        },
        {
          "type": "special_array_variable",
          "named": true
        },
        {
          "type": "special_hash_variable",
          "named": true
        },
        {
          "type": "special_scalar_variable",
          "named": true
        },
        {
          "type": "standard_input",
          "named": true
        },
        {
          "type": "standard_input_to_identifier",
          "named": true
        },
        {
          "type": "standard_input_to_variable",
          "named": true
        },
        {
          "type": "string_double_quoted",
          "named": true
        },
        {
          "type": "string_q_quoted",
          "named": true
        },
        {
          "type": "string_qq_quoted",
          "named": true
        },
        {
          "type": "string_single_quoted",
          "named": true
        },
        {
          "type": "substitution_pattern_s",
          "named": true
        },
        {
          "type": "ternary_expression",
          "named": true
        },
        {
          "type": "to_reference",
          "named": true
        },
        {
          "type": "transliteration_tr_or_y",
          "named": true
        },
        {
          "type": "true",
          "named": true
        },
        {
          "type": "type_glob",
          "named": true
        },
        {
          "type": "unary_expression",
          "named": true
        },
        {
          "type": "unpack_function",
          "named": true
        },
        {
          "type": "word_list_qw",
          "named": true
        }
      ]
    }
  },
  {
    "type": "array_ref",
    "named": true,
    "fields": {},
    "children": {
      "multiple": true,
      "required": false,
      "types": [
        {
          "type": "anonymous_function",
          "named": true
        },
        {
          "type": "array",
          "named": true
        },
        {
          "type": "array_access_variable",
          "named": true
        },
        {
          "type": "array_dereference",
          "named": true
        },
        {
          "type": "array_function",
          "named": true
        },
        {
          "type": "array_ref",
          "named": true
        },
        {
          "type": "array_variable",
          "named": true
        },
        {
          "type": "binary_expression",
          "named": true
        },
        {
          "type": "bless",
          "named": true
        },
        {
          "type": "call_expression",
          "named": true
        },
        {
          "type": "call_expression_recursive",
          "named": true
        },
        {
          "type": "command_qx_quoted",
          "named": true
        },
        {
          "type": "false",
          "named": true
        },
        {
          "type": "file_handle",
          "named": true
        },
        {
          "type": "floating_point",
          "named": true
        },
        {
          "type": "goto_expression",
          "named": true
        },
        {
          "type": "grep_or_map_function",
          "named": true
        },
        {
          "type": "hash",
          "named": true
        },
        {
          "type": "hash_access_variable",
          "named": true
        },
        {
          "type": "hash_dereference",
          "named": true
        },
        {
          "type": "hash_ref",
          "named": true
        },
        {
          "type": "hash_variable",
          "named": true
        },
        {
          "type": "hexadecimal",
          "named": true
        },
        {
          "type": "integer",
          "named": true
        },
        {
          "type": "join_function",
          "named": true
        },
        {
          "type": "method_invocation",
          "named": true
        },
        {
          "type": "octal",
          "named": true
        },
        {
          "type": "package_variable",
          "named": true
        },
        {
          "type": "patter_matcher_m",
          "named": true
        },
        {
          "type": "pattern_matcher",
          "named": true
        },
        {
          "type": "push_function",
          "named": true
        },
        {
          "type": "regex_pattern_qr",
          "named": true
        },
        {
          "type": "scalar_reference",
          "named": true
        },
        {
          "type": "scalar_variable",
          "named": true
        },
        {
          "type": "scientific_notation",
          "named": true
        },
        {
          "type": "sort_function",
          "named": true
        },
        {
          "type": "special_array_variable",
          "named": true
        },
        {
          "type": "special_hash_variable",
          "named": true
        },
        {
          "type": "special_scalar_variable",
          "named": true
        },
        {
          "type": "standard_input",
          "named": true
        },
        {
          "type": "standard_input_to_identifier",
          "named": true
        },
        {
          "type": "standard_input_to_variable",
          "named": true
        },
        {
          "type": "string_double_quoted",
          "named": true
        },
        {
          "type": "string_q_quoted",
          "named": true
        },
        {
          "type": "string_qq_quoted",
          "named": true
        },
        {
          "type": "string_single_quoted",
          "named": true
        },
        {
          "type": "substitution_pattern_s",
          "named": true
        },
        {
          "type": "ternary_expression",
          "named": true
        },
        {
          "type": "to_reference",
          "named": true
        },
        {
          "type": "transliteration_tr_or_y",
          "named": true
        },
        {
          "type": "true",
          "named": true
        },
        {
          "type": "type_glob",
          "named": true
        },
        {
          "type": "unary_expression",
          "named": true
        },
        {
          "type": "unpack_function",
          "named": true
        },
        {
          "type": "word_list_qw",
          "named": true
        }
      ]
    }
  },
  {
    "type": "arrow_notation",
    "named": true,
    "fields": {
      "hash_key": {
        "multiple": false,
        "required": true,
        "types": [
          {
            "type": "identifier",
            "named": true
          },
          {
            "type": "scalar_variable",
            "named": true
          }
        ]
      }
    },
    "children": {
      "multiple": true,
      "required": true,
      "types": [
        {
          "type": "arrow_operator",
          "named": true
        },
        {
          "type": "scalar_variable",
          "named": true
        }
      ]
    }
  },
  {
    "type": "bareword",
    "named": true,
    "fields": {}
  },
  {
    "type": "bareword_import",
    "named": true,
    "fields": {
      "module": {
        "multiple": false,
        "required": true,
        "types": [
          {
            "type": "identifier",
            "named": true
          }
        ]
      }
    },
    "children": {
      "multiple": true,
      "required": true,
      "types": [
        {
          "type": "array",
          "named": true
        },
        {
          "type": "array_variable",
          "named": true
        },
        {
          "type": "semi_colon",
          "named": true
        },
        {
          "type": "word_list_qw",
          "named": true
        }
      ]
    }
  },
  {
    "type": "binary_expression",
    "named": true,
    "fields": {
      "left": {
        "multiple": true,
        "required": false,
        "types": [
          {
            "type": "(",
            "named": false
          },
          {
            "type": ")",
            "named": false
          },
          {
            "type": "anonymous_function",
            "named": true
          },
          {
            "type": "array",
            "named": true
          },
          {
            "type": "array_access_variable",
            "named": true
          },
          {
            "type": "array_dereference",
            "named": true
          },
          {
            "type": "array_function",
            "named": true
          },
          {
            "type": "array_ref",
            "named": true
          },
          {
            "type": "array_variable",
            "named": true
          },
          {
            "type": "binary_expression",
            "named": true
          },
          {
            "type": "bless",
            "named": true
          },
          {
            "type": "call_expression",
            "named": true
          },
          {
            "type": "call_expression_recursive",
            "named": true
          },
          {
            "type": "command_qx_quoted",
            "named": true
          },
          {
            "type": "false",
            "named": true
          },
          {
            "type": "file_handle",
            "named": true
          },
          {
            "type": "floating_point",
            "named": true
          },
          {
            "type": "goto_expression",
            "named": true
          },
          {
            "type": "grep_or_map_function",
            "named": true
          },
          {
            "type": "hash",
            "named": true
          },
          {
            "type": "hash_access_variable",
            "named": true
          },
          {
            "type": "hash_dereference",
            "named": true
          },
          {
            "type": "hash_ref",
            "named": true
          },
          {
            "type": "hash_variable",
            "named": true
          },
          {
            "type": "hexadecimal",
            "named": true
          },
          {
            "type": "integer",
            "named": true
          },
          {
            "type": "join_function",
            "named": true
          },
          {
            "type": "method_invocation",
            "named": true
          },
          {
            "type": "octal",
            "named": true
          },
          {
            "type": "package_variable",
            "named": true
          },
          {
            "type": "patter_matcher_m",
            "named": true
          },
          {
            "type": "pattern_matcher",
            "named": true
          },
          {
            "type": "push_function",
            "named": true
          },
          {
            "type": "regex_pattern_qr",
            "named": true
          },
          {
            "type": "scalar_reference",
            "named": true
          },
          {
            "type": "scalar_variable",
            "named": true
          },
          {
            "type": "scientific_notation",
            "named": true
          },
          {
            "type": "sort_function",
            "named": true
          },
          {
            "type": "special_array_variable",
            "named": true
          },
          {
            "type": "special_hash_variable",
            "named": true
          },
          {
            "type": "special_scalar_variable",
            "named": true
          },
          {
            "type": "standard_input",
            "named": true
          },
          {
            "type": "standard_input_to_identifier",
            "named": true
          },
          {
            "type": "standard_input_to_variable",
            "named": true
          },
          {
            "type": "string_double_quoted",
            "named": true
          },
          {
            "type": "string_q_quoted",
            "named": true
          },
          {
            "type": "string_qq_quoted",
            "named": true
          },
          {
            "type": "string_single_quoted",
            "named": true
          },
          {
            "type": "substitution_pattern_s",
            "named": true
          },
          {
            "type": "ternary_expression",
            "named": true
          },
          {
            "type": "to_reference",
            "named": true
          },
          {
            "type": "transliteration_tr_or_y",
            "named": true
          },
          {
            "type": "true",
            "named": true
          },
          {
            "type": "type_glob",
            "named": true
          },
          {
            "type": "unary_expression",
            "named": true
          },
          {
            "type": "unpack_function",
            "named": true
          },
          {
            "type": "word_list_qw",
            "named": true
          }
        ]
      },
      "operator": {
        "multiple": false,
        "required": false,
        "types": [
          {
            "type": "!~",
            "named": false
          },
          {
            "type": "%",
            "named": false
          },
          {
            "type": "%=",
            "named": false
          },
          {
            "type": "&",
            "named": false
          },
          {
            "type": "&&",
            "named": false
          },
          {
            "type": "&&=",
            "named": false
          },
          {
            "type": "&.=",
            "named": false
          },
          {
            "type": "&=",
            "named": false
          },
          {
            "type": "*",
            "named": false
          },
          {
            "type": "**",
            "named": false
          },
          {
            "type": "**=",
            "named": false
          },
          {
            "type": "*=",
            "named": false
          },
          {
            "type": "+",
            "named": false
          },
          {
            "type": "+=",
            "named": false
          },
          {
            "type": "-",
            "named": false
          },
          {
            "type": "-=",
            "named": false
          },
          {
            "type": ".",
            "named": false
          },
          {
            "type": "..",
            "named": false
          },
          {
            "type": "...",
            "named": false
          },
          {
            "type": ".=",
            "named": false
          },
          {
            "type": "/",
            "named": false
          },
          {
            "type": "//",
            "named": false
          },
          {
            "type": "//=",
            "named": false
          },
          {
            "type": "/=",
            "named": false
          },
          {
            "type": "<<",
            "named": false
          },
          {
            "type": "<<=",
            "named": false
          },
          {
            "type": "<=>",
            "named": false
          },
          {
            "type": "=",
            "named": false
          },
          {
            "type": "=~",
            "named": false
          },
          {
            "type": ">>",
            "named": false
          },
          {
            "type": ">>=",
            "named": false
          },
          {
            "type": "X",
            "named": false
          },
          {
            "type": "X=",
            "named": false
          },
          {
            "type": "^",
            "named": false
          },
          {
            "type": "^.=",
            "named": false
          },
          {
            "type": "^=",
            "named": false
          },
          {
            "type": "cmp",
            "named": false
          },
          {
            "type": "isa",
            "named": false
          },
          {
            "type": "or",
            "named": false
          },
          {
            "type": "xor",
            "named": false
          },
          {
            "type": "|",
            "named": false
          },
          {
            "type": "|.=",
            "named": false
          },
          {
            "type": "|=",
            "named": false
          },
          {
            "type": "||",
            "named": false
          },
          {
            "type": "||=",
            "named": false
          },
          {
            "type": "~~",
            "named": false
          }
        ]
      },
      "right": {
        "multiple": true,
        "required": false,
        "types": [
          {
            "type": "(",
            "named": false
          },
          {
            "type": ")",
            "named": false
          },
          {
            "type": "anonymous_function",
            "named": true
          },
          {
            "type": "array",
            "named": true
          },
          {
            "type": "array_access_variable",
            "named": true
          },
          {
            "type": "array_dereference",
            "named": true
          },
          {
            "type": "array_function",
            "named": true
          },
          {
            "type": "array_ref",
            "named": true
          },
          {
            "type": "array_variable",
            "named": true
          },
          {
            "type": "binary_expression",
            "named": true
          },
          {
            "type": "bless",
            "named": true
          },
          {
            "type": "call_expression",
            "named": true
          },
          {
            "type": "call_expression_recursive",
            "named": true
          },
          {
            "type": "command_qx_quoted",
            "named": true
          },
          {
            "type": "false",
            "named": true
          },
          {
            "type": "file_handle",
            "named": true
          },
          {
            "type": "floating_point",
            "named": true
          },
          {
            "type": "goto_expression",
            "named": true
          },
          {
            "type": "grep_or_map_function",
            "named": true
          },
          {
            "type": "hash",
            "named": true
          },
          {
            "type": "hash_access_variable",
            "named": true
          },
          {
            "type": "hash_dereference",
            "named": true
          },
          {
            "type": "hash_ref",
            "named": true
          },
          {
            "type": "hash_variable",
            "named": true
          },
          {
            "type": "hexadecimal",
            "named": true
          },
          {
            "type": "integer",
            "named": true
          },
          {
            "type": "join_function",
            "named": true
          },
          {
            "type": "method_invocation",
            "named": true
          },
          {
            "type": "octal",
            "named": true
          },
          {
            "type": "package_variable",
            "named": true
          },
          {
            "type": "patter_matcher_m",
            "named": true
          },
          {
            "type": "pattern_matcher",
            "named": true
          },
          {
            "type": "push_function",
            "named": true
          },
          {
            "type": "regex_pattern_qr",
            "named": true
          },
          {
            "type": "scalar_reference",
            "named": true
          },
          {
            "type": "scalar_variable",
            "named": true
          },
          {
            "type": "scientific_notation",
            "named": true
          },
          {
            "type": "sort_function",
            "named": true
          },
          {
            "type": "special_array_variable",
            "named": true
          },
          {
            "type": "special_hash_variable",
            "named": true
          },
          {
            "type": "special_scalar_variable",
            "named": true
          },
          {
            "type": "standard_input",
            "named": true
          },
          {
            "type": "standard_input_to_identifier",
            "named": true
          },
          {
            "type": "standard_input_to_variable",
            "named": true
          },
          {
            "type": "string_double_quoted",
            "named": true
          },
          {
            "type": "string_q_quoted",
            "named": true
          },
          {
            "type": "string_qq_quoted",
            "named": true
          },
          {
            "type": "string_single_quoted",
            "named": true
          },
          {
            "type": "substitution_pattern_s",
            "named": true
          },
          {
            "type": "ternary_expression",
            "named": true
          },
          {
            "type": "to_reference",
            "named": true
          },
          {
            "type": "transliteration_tr_or_y",
            "named": true
          },
          {
            "type": "true",
            "named": true
          },
          {
            "type": "type_glob",
            "named": true
          },
          {
            "type": "unary_expression",
            "named": true
          },
          {
            "type": "unpack_function",
            "named": true
          },
          {
            "type": "word_list_qw",
            "named": true
          }
        ]
      },
      "variable": {
        "multiple": true,
        "required": false,
        "types": [
          {
            "type": "(",
            "named": false
          },
          {
            "type": ")",
            "named": false
          },
          {
            "type": "anonymous_function",
            "named": true
          },
          {
            "type": "array",
            "named": true
          },
          {
            "type": "array_access_variable",
            "named": true
          },
          {
            "type": "array_dereference",
            "named": true
          },
          {
            "type": "array_function",
            "named": true
          },
          {
            "type": "array_ref",
            "named": true
          },
          {
            "type": "array_variable",
            "named": true
          },
          {
            "type": "binary_expression",
            "named": true
          },
          {
            "type": "bless",
            "named": true
          },
          {
            "type": "call_expression",
            "named": true
          },
          {
            "type": "call_expression_recursive",
            "named": true
          },
          {
            "type": "command_qx_quoted",
            "named": true
          },
          {
            "type": "false",
            "named": true
          },
          {
            "type": "file_handle",
            "named": true
          },
          {
            "type": "floating_point",
            "named": true
          },
          {
            "type": "goto_expression",
            "named": true
          },
          {
            "type": "grep_or_map_function",
            "named": true
          },
          {
            "type": "hash",
            "named": true
          },
          {
            "type": "hash_access_variable",
            "named": true
          },
          {
            "type": "hash_dereference",
            "named": true
          },
          {
            "type": "hash_ref",
            "named": true
          },
          {
            "type": "hash_variable",
            "named": true
          },
          {
            "type": "hexadecimal",
            "named": true
          },
          {
            "type": "integer",
            "named": true
          },
          {
            "type": "join_function",
            "named": true
          },
          {
            "type": "method_invocation",
            "named": true
          },
          {
            "type": "octal",
            "named": true
          },
          {
            "type": "package_variable",
            "named": true
          },
          {
            "type": "patter_matcher_m",
            "named": true
          },
          {
            "type": "pattern_matcher",
            "named": true
          },
          {
            "type": "push_function",
            "named": true
          },
          {
            "type": "regex_pattern_qr",
            "named": true
          },
          {
            "type": "scalar_reference",
            "named": true
          },
          {
            "type": "scalar_variable",
            "named": true
          },
          {
            "type": "scientific_notation",
            "named": true
          },
          {
            "type": "sort_function",
            "named": true
          },
          {
            "type": "special_array_variable",
            "named": true
          },
          {
            "type": "special_hash_variable",
            "named": true
          },
          {
            "type": "special_scalar_variable",
            "named": true
          },
          {
            "type": "standard_input",
            "named": true
          },
          {
            "type": "standard_input_to_identifier",
            "named": true
          },
          {
            "type": "standard_input_to_variable",
            "named": true
          },
          {
            "type": "string_double_quoted",
            "named": true
          },
          {
            "type": "string_q_quoted",
            "named": true
          },
          {
            "type": "string_qq_quoted",
            "named": true
          },
          {
            "type": "string_single_quoted",
            "named": true
          },
          {
            "type": "substitution_pattern_s",
            "named": true
          },
          {
            "type": "ternary_expression",
            "named": true
          },
          {
            "type": "to_reference",
            "named": true
          },
          {
            "type": "transliteration_tr_or_y",
            "named": true
          },
          {
            "type": "true",
            "named": true
          },
          {
            "type": "type_glob",
            "named": true
          },
          {
            "type": "unary_expression",
            "named": true
          },
          {
            "type": "unpack_function",
            "named": true
          },
          {
            "type": "word_list_qw",
            "named": true
          }
        ]
      }
    },
    "children": {
      "multiple": true,
      "required": false,
      "types": [
        {
          "type": "anonymous_function",
          "named": true
        },
        {
          "type": "array",
          "named": true
        },
        {
          "type": "array_access_variable",
          "named": true
        },
        {
          "type": "array_dereference",
          "named": true
        },
        {
          "type": "array_function",
          "named": true
        },
        {
          "type": "array_ref",
          "named": true
        },
        {
          "type": "array_variable",
          "named": true
        },
        {
          "type": "binary_expression",
          "named": true
        },
        {
          "type": "bless",
          "named": true
        },
        {
          "type": "call_expression",
          "named": true
        },
        {
          "type": "call_expression_recursive",
          "named": true
        },
        {
          "type": "command_qx_quoted",
          "named": true
        },
        {
          "type": "false",
          "named": true
        },
        {
          "type": "file_handle",
          "named": true
        },
        {
          "type": "floating_point",
          "named": true
        },
        {
          "type": "goto_expression",
          "named": true
        },
        {
          "type": "grep_or_map_function",
          "named": true
        },
        {
          "type": "hash",
          "named": true
        },
        {
          "type": "hash_access_variable",
          "named": true
        },
        {
          "type": "hash_dereference",
          "named": true
        },
        {
          "type": "hash_ref",
          "named": true
        },
        {
          "type": "hash_variable",
          "named": true
        },
        {
          "type": "hexadecimal",
          "named": true
        },
        {
          "type": "integer",
          "named": true
        },
        {
          "type": "join_function",
          "named": true
        },
        {
          "type": "method_invocation",
          "named": true
        },
        {
          "type": "octal",
          "named": true
        },
        {
          "type": "package_variable",
          "named": true
        },
        {
          "type": "patter_matcher_m",
          "named": true
        },
        {
          "type": "pattern_matcher",
          "named": true
        },
        {
          "type": "push_function",
          "named": true
        },
        {
          "type": "regex_pattern_qr",
          "named": true
        },
        {
          "type": "scalar_reference",
          "named": true
        },
        {
          "type": "scalar_variable",
          "named": true
        },
        {
          "type": "scientific_notation",
          "named": true
        },
        {
          "type": "sort_function",
          "named": true
        },
        {
          "type": "special_array_variable",
          "named": true
        },
        {
          "type": "special_hash_variable",
          "named": true
        },
        {
          "type": "special_scalar_variable",
          "named": true
        },
        {
          "type": "standard_input",
          "named": true
        },
        {
          "type": "standard_input_to_identifier",
          "named": true
        },
        {
          "type": "standard_input_to_variable",
          "named": true
        },
        {
          "type": "string_double_quoted",
          "named": true
        },
        {
          "type": "string_q_quoted",
          "named": true
        },
        {
          "type": "string_qq_quoted",
          "named": true
        },
        {
          "type": "string_single_quoted",
          "named": true
        },
        {
          "type": "substitution_pattern_s",
          "named": true
        },
        {
          "type": "ternary_expression",
          "named": true
        },
        {
          "type": "to_reference",
          "named": true
        },
        {
          "type": "transliteration_tr_or_y",
          "named": true
        },
        {
          "type": "true",
          "named": true
        },
        {
          "type": "type_glob",
          "named": true
        },
        {
          "type": "unary_expression",
          "named": true
        },
        {
          "type": "unpack_function",
          "named": true
        },
        {
          "type": "word_list_qw",
          "named": true
        }
      ]
    }
  },
  {
    "type": "bless",
    "named": true,
    "fields": {
      "class": {
        "multiple": true,
        "required": false,
        "types": [
          {
            "type": "(",
            "named": false
          },
          {
            "type": ")",
            "named": false
          },
          {
            "type": "anonymous_function",
            "named": true
          },
          {
            "type": "array",
            "named": true
          },
          {
            "type": "array_access_variable",
            "named": true
          },
          {
            "type": "array_dereference",
            "named": true
          },
          {
            "type": "array_function",
            "named": true
          },
          {
            "type": "array_ref",
            "named": true
          },
          {
            "type": "array_variable",
            "named": true
          },
          {
            "type": "binary_expression",
            "named": true
          },
          {
            "type": "bless",
            "named": true
          },
          {
            "type": "call_expression",
            "named": true
          },
          {
            "type": "call_expression_recursive",
            "named": true
          },
          {
            "type": "command_qx_quoted",
            "named": true
          },
          {
            "type": "false",
            "named": true
          },
          {
            "type": "file_handle",
            "named": true
          },
          {
            "type": "floating_point",
            "named": true
          },
          {
            "type": "goto_expression",
            "named": true
          },
          {
            "type": "grep_or_map_function",
            "named": true
          },
          {
            "type": "hash",
            "named": true
          },
          {
            "type": "hash_access_variable",
            "named": true
          },
          {
            "type": "hash_dereference",
            "named": true
          },
          {
            "type": "hash_ref",
            "named": true
          },
          {
            "type": "hash_variable",
            "named": true
          },
          {
            "type": "hexadecimal",
            "named": true
          },
          {
            "type": "integer",
            "named": true
          },
          {
            "type": "join_function",
            "named": true
          },
          {
            "type": "method_invocation",
            "named": true
          },
          {
            "type": "octal",
            "named": true
          },
          {
            "type": "package_variable",
            "named": true
          },
          {
            "type": "patter_matcher_m",
            "named": true
          },
          {
            "type": "pattern_matcher",
            "named": true
          },
          {
            "type": "push_function",
            "named": true
          },
          {
            "type": "regex_pattern_qr",
            "named": true
          },
          {
            "type": "scalar_reference",
            "named": true
          },
          {
            "type": "scalar_variable",
            "named": true
          },
          {
            "type": "scientific_notation",
            "named": true
          },
          {
            "type": "sort_function",
            "named": true
          },
          {
            "type": "special_array_variable",
            "named": true
          },
          {
            "type": "special_hash_variable",
            "named": true
          },
          {
            "type": "special_scalar_variable",
            "named": true
          },
          {
            "type": "standard_input",
            "named": true
          },
          {
            "type": "standard_input_to_identifier",
            "named": true
          },
          {
            "type": "standard_input_to_variable",
            "named": true
          },
          {
            "type": "string_double_quoted",
            "named": true
          },
          {
            "type": "string_q_quoted",
            "named": true
          },
          {
            "type": "string_qq_quoted",
            "named": true
          },
          {
            "type": "string_single_quoted",
            "named": true
          },
          {
            "type": "substitution_pattern_s",
            "named": true
          },
          {
            "type": "ternary_expression",
            "named": true
          },
          {
            "type": "to_reference",
            "named": true
          },
          {
            "type": "transliteration_tr_or_y",
            "named": true
          },
          {
            "type": "true",
            "named": true
          },
          {
            "type": "type_glob",
            "named": true
          },
          {
            "type": "unary_expression",
            "named": true
          },
          {
            "type": "unpack_function",
            "named": true
          },
          {
            "type": "word_list_qw",
            "named": true
          }
        ]
      },
      "self": {
        "multiple": false,
        "required": true,
        "types": [
          {
            "type": "array_ref",
            "named": true
          },
          {
            "type": "hash_ref",
            "named": true
          },
          {
            "type": "scalar_variable",
            "named": true
          }
        ]
      }
    }
  },
  {
    "type": "block",
    "named": true,
    "fields": {},
    "children": {
      "multiple": true,
      "required": false,
      "types": [
        {
          "type": "anonymous_function",
          "named": true
        },
        {
          "type": "array",
          "named": true
        },
        {
          "type": "array_access_variable",
          "named": true
        },
        {
          "type": "array_dereference",
          "named": true
        },
        {
          "type": "array_function",
          "named": true
        },
        {
          "type": "array_ref",
          "named": true
        },
        {
          "type": "array_variable",
          "named": true
        },
        {
          "type": "bareword_import",
          "named": true
        },
        {
          "type": "binary_expression",
          "named": true
        },
        {
          "type": "bless",
          "named": true
        },
        {
          "type": "call_expression",
          "named": true
        },
        {
          "type": "call_expression_recursive",
          "named": true
        },
        {
          "type": "command_qx_quoted",
          "named": true
        },
        {
          "type": "ellipsis_statement",
          "named": true
        },
        {
          "type": "false",
          "named": true
        },
        {
          "type": "file_handle",
          "named": true
        },
        {
          "type": "floating_point",
          "named": true
        },
        {
          "type": "for_statement_1",
          "named": true
        },
        {
          "type": "for_statement_2",
          "named": true
        },
        {
          "type": "foreach_statement",
          "named": true
        },
        {
          "type": "function_definition",
          "named": true
        },
        {
          "type": "goto_expression",
          "named": true
        },
        {
          "type": "grep_or_map_function",
          "named": true
        },
        {
          "type": "hash",
          "named": true
        },
        {
          "type": "hash_access_variable",
          "named": true
        },
        {
          "type": "hash_dereference",
          "named": true
        },
        {
          "type": "hash_ref",
          "named": true
        },
        {
          "type": "hash_variable",
          "named": true
        },
        {
          "type": "hexadecimal",
          "named": true
        },
        {
          "type": "if_statement",
          "named": true
        },
        {
          "type": "integer",
          "named": true
        },
        {
          "type": "join_function",
          "named": true
        },
        {
          "type": "loop_control_statement",
          "named": true
        },
        {
          "type": "method_invocation",
          "named": true
        },
        {
          "type": "named_block_statement",
          "named": true
        },
        {
          "type": "octal",
          "named": true
        },
        {
          "type": "package_statement",
          "named": true
        },
        {
          "type": "package_variable",
          "named": true
        },
        {
          "type": "patter_matcher_m",
          "named": true
        },
        {
          "type": "pattern_matcher",
          "named": true
        },
        {
          "type": "pod_statement",
          "named": true
        },
        {
          "type": "push_function",
          "named": true
        },
        {
          "type": "regex_pattern_qr",
          "named": true
        },
        {
          "type": "require_statement",
          "named": true
        },
        {
          "type": "return_expression",
          "named": true
        },
        {
          "type": "scalar_reference",
          "named": true
        },
        {
          "type": "scalar_variable",
          "named": true
        },
        {
          "type": "scientific_notation",
          "named": true
        },
        {
          "type": "semi_colon",
          "named": true
        },
        {
          "type": "single_line_statement",
          "named": true
        },
        {
          "type": "sort_function",
          "named": true
        },
        {
          "type": "special_array_variable",
          "named": true
        },
        {
          "type": "special_block",
          "named": true
        },
        {
          "type": "special_hash_variable",
          "named": true
        },
        {
          "type": "special_literal",
          "named": true
        },
        {
          "type": "special_scalar_variable",
          "named": true
        },
        {
          "type": "standalone_block",
          "named": true
        },
        {
          "type": "standard_input",
          "named": true
        },
        {
          "type": "standard_input_to_identifier",
          "named": true
        },
        {
          "type": "standard_input_to_variable",
          "named": true
        },
        {
          "type": "string_double_quoted",
          "named": true
        },
        {
          "type": "string_q_quoted",
          "named": true
        },
        {
          "type": "string_qq_quoted",
          "named": true
        },
        {
          "type": "string_single_quoted",
          "named": true
        },
        {
          "type": "substitution_pattern_s",
          "named": true
        },
        {
          "type": "ternary_expression",
          "named": true
        },
        {
          "type": "to_reference",
          "named": true
        },
        {
          "type": "transliteration_tr_or_y",
          "named": true
        },
        {
          "type": "true",
          "named": true
        },
        {
          "type": "type_glob",
          "named": true
        },
        {
          "type": "unary_expression",
          "named": true
        },
        {
          "type": "unless_statement",
          "named": true
        },
        {
          "type": "unpack_function",
          "named": true
        },
        {
          "type": "until_statement",
          "named": true
        },
        {
          "type": "use_constant_statement",
          "named": true
        },
        {
          "type": "use_no_feature_statement",
          "named": true
        },
        {
          "type": "use_no_if_statement",
          "named": true
        },
        {
          "type": "use_no_statement",
          "named": true
        },
        {
          "type": "use_no_subs_statement",
          "named": true
        },
        {
          "type": "use_no_version",
          "named": true
        },
        {
          "type": "use_parent_statement",
          "named": true
        },
        {
          "type": "variable_declaration",
          "named": true
        },
        {
          "type": "while_statement",
          "named": true
        },
        {
          "type": "word_list_qw",
          "named": true
        }
      ]
    }
  },
  {
    "type": "call_expression",
    "named": true,
    "fields": {
      "args": {
        "multiple": false,
        "required": false,
        "types": [
          {
            "type": "argument",
            "named": true
          },
          {
            "type": "empty_parenthesized_argument",
            "named": true
          },
          {
            "type": "parenthesized_argument",
            "named": true
          }
        ]
      },
      "function_name": {
        "multiple": false,
        "required": true,
        "types": [
          {
            "type": "identifier",
            "named": true
          }
        ]
      },
      "package_name": {
        "multiple": false,
        "required": false,
        "types": [
          {
            "type": "package_name",
            "named": true
          }
        ]
      }
    }
  },
  {
    "type": "call_expression_recursive",
    "named": true,
    "fields": {
      "operator": {
        "multiple": false,
        "required": true,
        "types": [
          {
            "type": "->",
            "named": false
          }
        ]
      }
    },
    "children": {
      "multiple": false,
      "required": true,
      "types": [
        {
          "type": "parenthesized_argument",
          "named": true
        }
      ]
    }
  },
  {
    "type": "command_qx_quoted",
    "named": true,
    "fields": {},
    "children": {
      "multiple": true,
      "required": true,
      "types": [
        {
          "type": "end_delimiter",
          "named": true
        },
        {
          "type": "escape_sequence",
          "named": true
        },
        {
          "type": "interpolation",
          "named": true
        },
        {
          "type": "start_delimiter",
          "named": true
        },
        {
          "type": "string_single_quoted",
          "named": true
        }
      ]
    }
  },
  {
    "type": "comments",
    "named": true,
    "fields": {}
  },
  {
    "type": "ellipsis_statement",
    "named": true,
    "fields": {},
    "children": {
      "multiple": false,
      "required": false,
      "types": [
        {
          "type": "semi_colon",
          "named": true
        }
      ]
    }
  },
  {
    "type": "empty_parenthesized_argument",
    "named": true,
    "fields": {}
  },
  {
    "type": "empty_parenthesized_expression",
    "named": true,
    "fields": {},
    "children": {
      "multiple": false,
      "required": false,
      "types": [
        {
          "type": "anonymous_function",
          "named": true
        },
        {
          "type": "array",
          "named": true
        },
        {
          "type": "array_access_variable",
          "named": true
        },
        {
          "type": "array_dereference",
          "named": true
        },
        {
          "type": "array_function",
          "named": true
        },
        {
          "type": "array_ref",
          "named": true
        },
        {
          "type": "array_variable",
          "named": true
        },
        {
          "type": "binary_expression",
          "named": true
        },
        {
          "type": "bless",
          "named": true
        },
        {
          "type": "call_expression",
          "named": true
        },
        {
          "type": "call_expression_recursive",
          "named": true
        },
        {
          "type": "command_qx_quoted",
          "named": true
        },
        {
          "type": "false",
          "named": true
        },
        {
          "type": "file_handle",
          "named": true
        },
        {
          "type": "floating_point",
          "named": true
        },
        {
          "type": "goto_expression",
          "named": true
        },
        {
          "type": "grep_or_map_function",
          "named": true
        },
        {
          "type": "hash",
          "named": true
        },
        {
          "type": "hash_access_variable",
          "named": true
        },
        {
          "type": "hash_dereference",
          "named": true
        },
        {
          "type": "hash_ref",
          "named": true
        },
        {
          "type": "hash_variable",
          "named": true
        },
        {
          "type": "hexadecimal",
          "named": true
        },
        {
          "type": "integer",
          "named": true
        },
        {
          "type": "join_function",
          "named": true
        },
        {
          "type": "method_invocation",
          "named": true
        },
        {
          "type": "octal",
          "named": true
        },
        {
          "type": "package_variable",
          "named": true
        },
        {
          "type": "patter_matcher_m",
          "named": true
        },
        {
          "type": "pattern_matcher",
          "named": true
        },
        {
          "type": "push_function",
          "named": true
        },
        {
          "type": "regex_pattern_qr",
          "named": true
        },
        {
          "type": "scalar_reference",
          "named": true
        },
        {
          "type": "scalar_variable",
          "named": true
        },
        {
          "type": "scientific_notation",
          "named": true
        },
        {
          "type": "sort_function",
          "named": true
        },
        {
          "type": "special_array_variable",
          "named": true
        },
        {
          "type": "special_hash_variable",
          "named": true
        },
        {
          "type": "special_scalar_variable",
          "named": true
        },
        {
          "type": "standard_input",
          "named": true
        },
        {
          "type": "standard_input_to_identifier",
          "named": true
        },
        {
          "type": "standard_input_to_variable",
          "named": true
        },
        {
          "type": "string_double_quoted",
          "named": true
        },
        {
          "type": "string_q_quoted",
          "named": true
        },
        {
          "type": "string_qq_quoted",
          "named": true
        },
        {
          "type": "string_single_quoted",
          "named": true
        },
        {
          "type": "substitution_pattern_s",
          "named": true
        },
        {
          "type": "ternary_expression",
          "named": true
        },
        {
          "type": "to_reference",
          "named": true
        },
        {
          "type": "transliteration_tr_or_y",
          "named": true
        },
        {
          "type": "true",
          "named": true
        },
        {
          "type": "type_glob",
          "named": true
        },
        {
          "type": "unary_expression",
          "named": true
        },
        {
          "type": "unpack_function",
          "named": true
        },
        {
          "type": "word_list_qw",
          "named": true
        }
      ]
    }
  },
  {
    "type": "escape_sequence",
    "named": true,
    "fields": {}
  },
  {
    "type": "for_simple_statement",
    "named": true,
    "fields": {
      "list": {
        "multiple": true,
        "required": true,
        "types": [
          {
            "type": "(",
            "named": false
          },
          {
            "type": ")",
            "named": false
          },
          {
            "type": "anonymous_function",
            "named": true
          },
          {
            "type": "array",
            "named": true
          },
          {
            "type": "array_access_variable",
            "named": true
          },
          {
            "type": "array_dereference",
            "named": true
          },
          {
            "type": "array_function",
            "named": true
          },
          {
            "type": "array_ref",
            "named": true
          },
          {
            "type": "array_variable",
            "named": true
          },
          {
            "type": "binary_expression",
            "named": true
          },
          {
            "type": "bless",
            "named": true
          },
          {
            "type": "call_expression",
            "named": true
          },
          {
            "type": "call_expression_recursive",
            "named": true
          },
          {
            "type": "command_qx_quoted",
            "named": true
          },
          {
            "type": "false",
            "named": true
          },
          {
            "type": "file_handle",
            "named": true
          },
          {
            "type": "floating_point",
            "named": true
          },
          {
            "type": "goto_expression",
            "named": true
          },
          {
            "type": "grep_or_map_function",
            "named": true
          },
          {
            "type": "hash",
            "named": true
          },
          {
            "type": "hash_access_variable",
            "named": true
          },
          {
            "type": "hash_dereference",
            "named": true
          },
          {
            "type": "hash_ref",
            "named": true
          },
          {
            "type": "hash_variable",
            "named": true
          },
          {
            "type": "hexadecimal",
            "named": true
          },
          {
            "type": "integer",
            "named": true
          },
          {
            "type": "join_function",
            "named": true
          },
          {
            "type": "method_invocation",
            "named": true
          },
          {
            "type": "octal",
            "named": true
          },
          {
            "type": "package_variable",
            "named": true
          },
          {
            "type": "patter_matcher_m",
            "named": true
          },
          {
            "type": "pattern_matcher",
            "named": true
          },
          {
            "type": "push_function",
            "named": true
          },
          {
            "type": "regex_pattern_qr",
            "named": true
          },
          {
            "type": "scalar_reference",
            "named": true
          },
          {
            "type": "scalar_variable",
            "named": true
          },
          {
            "type": "scientific_notation",
            "named": true
          },
          {
            "type": "sort_function",
            "named": true
          },
          {
            "type": "special_array_variable",
            "named": true
          },
          {
            "type": "special_hash_variable",
            "named": true
          },
          {
            "type": "special_scalar_variable",
            "named": true
          },
          {
            "type": "standard_input",
            "named": true
          },
          {
            "type": "standard_input_to_identifier",
            "named": true
          },
          {
            "type": "standard_input_to_variable",
            "named": true
          },
          {
            "type": "string_double_quoted",
            "named": true
          },
          {
            "type": "string_q_quoted",
            "named": true
          },
          {
            "type": "string_qq_quoted",
            "named": true
          },
          {
            "type": "string_single_quoted",
            "named": true
          },
          {
            "type": "substitution_pattern_s",
            "named": true
          },
          {
            "type": "ternary_expression",
            "named": true
          },
          {
            "type": "to_reference",
            "named": true
          },
          {
            "type": "transliteration_tr_or_y",
            "named": true
          },
          {
            "type": "true",
            "named": true
          },
          {
            "type": "type_glob",
            "named": true
          },
          {
            "type": "unary_expression",
            "named": true
          },
          {
            "type": "unpack_function",
            "named": true
          },
          {
            "type": "word_list_qw",
            "named": true
          }
        ]
      }
    },
    "children": {
      "multiple": false,
      "required": true,
      "types": [
        {
          "type": "semi_colon",
          "named": true
        }
      ]
    }
  },
  {
    "type": "for_statement_1",
    "named": true,
    "fields": {
      "body": {
        "multiple": false,
        "required": true,
        "types": [
          {
            "type": "block",
            "named": true
          }
        ]
      },
      "condition": {
        "multiple": true,
        "required": false,
        "types": [
          {
            "type": "(",
            "named": false
          },
          {
            "type": ")",
            "named": false
          },
          {
            "type": "anonymous_function",
            "named": true
          },
          {
            "type": "array",
            "named": true
          },
          {
            "type": "array_access_variable",
            "named": true
          },
          {
            "type": "array_dereference",
            "named": true
          },
          {
            "type": "array_function",
            "named": true
          },
          {
            "type": "array_ref",
            "named": true
          },
          {
            "type": "array_variable",
            "named": true
          },
          {
            "type": "binary_expression",
            "named": true
          },
          {
            "type": "bless",
            "named": true
          },
          {
            "type": "call_expression",
            "named": true
          },
          {
            "type": "call_expression_recursive",
            "named": true
          },
          {
            "type": "command_qx_quoted",
            "named": true
          },
          {
            "type": "false",
            "named": true
          },
          {
            "type": "file_handle",
            "named": true
          },
          {
            "type": "floating_point",
            "named": true
          },
          {
            "type": "goto_expression",
            "named": true
          },
          {
            "type": "grep_or_map_function",
            "named": true
          },
          {
            "type": "hash",
            "named": true
          },
          {
            "type": "hash_access_variable",
            "named": true
          },
          {
            "type": "hash_dereference",
            "named": true
          },
          {
            "type": "hash_ref",
            "named": true
          },
          {
            "type": "hash_variable",
            "named": true
          },
          {
            "type": "hexadecimal",
            "named": true
          },
          {
            "type": "integer",
            "named": true
          },
          {
            "type": "join_function",
            "named": true
          },
          {
            "type": "method_invocation",
            "named": true
          },
          {
            "type": "octal",
            "named": true
          },
          {
            "type": "package_variable",
            "named": true
          },
          {
            "type": "patter_matcher_m",
            "named": true
          },
          {
            "type": "pattern_matcher",
            "named": true
          },
          {
            "type": "push_function",
            "named": true
          },
          {
            "type": "regex_pattern_qr",
            "named": true
          },
          {
            "type": "scalar_reference",
            "named": true
          },
          {
            "type": "scalar_variable",
            "named": true
          },
          {
            "type": "scientific_notation",
            "named": true
          },
          {
            "type": "sort_function",
            "named": true
          },
          {
            "type": "special_array_variable",
            "named": true
          },
          {
            "type": "special_hash_variable",
            "named": true
          },
          {
            "type": "special_scalar_variable",
            "named": true
          },
          {
            "type": "standard_input",
            "named": true
          },
          {
            "type": "standard_input_to_identifier",
            "named": true
          },
          {
            "type": "standard_input_to_variable",
            "named": true
          },
          {
            "type": "string_double_quoted",
            "named": true
          },
          {
            "type": "string_q_quoted",
            "named": true
          },
          {
            "type": "string_qq_quoted",
            "named": true
          },
          {
            "type": "string_single_quoted",
            "named": true
          },
          {
            "type": "substitution_pattern_s",
            "named": true
          },
          {
            "type": "ternary_expression",
            "named": true
          },
          {
            "type": "to_reference",
            "named": true
          },
          {
            "type": "transliteration_tr_or_y",
            "named": true
          },
          {
            "type": "true",
            "named": true
          },
          {
            "type": "type_glob",
            "named": true
          },
          {
            "type": "unary_expression",
            "named": true
          },
          {
            "type": "unpack_function",
            "named": true
          },
          {
            "type": "word_list_qw",
            "named": true
          }
        ]
      },
      "incrementor": {
        "multiple": true,
        "required": false,
        "types": [
          {
            "type": "(",
            "named": false
          },
          {
            "type": ")",
            "named": false
          },
          {
            "type": "anonymous_function",
            "named": true
          },
          {
            "type": "array",
            "named": true
          },
          {
            "type": "array_access_variable",
            "named": true
          },
          {
            "type": "array_dereference",
            "named": true
          },
          {
            "type": "array_function",
            "named": true
          },
          {
            "type": "array_ref",
            "named": true
          },
          {
            "type": "array_variable",
            "named": true
          },
          {
            "type": "binary_expression",
            "named": true
          },
          {
            "type": "bless",
            "named": true
          },
          {
            "type": "call_expression",
            "named": true
          },
          {
            "type": "call_expression_recursive",
            "named": true
          },
          {
            "type": "command_qx_quoted",
            "named": true
          },
          {
            "type": "false",
            "named": true
          },
          {
            "type": "file_handle",
            "named": true
          },
          {
            "type": "floating_point",
            "named": true
          },
          {
            "type": "goto_expression",
            "named": true
          },
          {
            "type": "grep_or_map_function",
            "named": true
          },
          {
            "type": "hash",
            "named": true
          },
          {
            "type": "hash_access_variable",
            "named": true
          },
          {
            "type": "hash_dereference",
            "named": true
          },
          {
            "type": "hash_ref",
            "named": true
          },
          {
            "type": "hash_variable",
            "named": true
          },
          {
            "type": "hexadecimal",
            "named": true
          },
          {
            "type": "integer",
            "named": true
          },
          {
            "type": "join_function",
            "named": true
          },
          {
            "type": "method_invocation",
            "named": true
          },
          {
            "type": "octal",
            "named": true
          },
          {
            "type": "package_variable",
            "named": true
          },
          {
            "type": "patter_matcher_m",
            "named": true
          },
          {
            "type": "pattern_matcher",
            "named": true
          },
          {
            "type": "push_function",
            "named": true
          },
          {
            "type": "regex_pattern_qr",
            "named": true
          },
          {
            "type": "scalar_reference",
            "named": true
          },
          {
            "type": "scalar_variable",
            "named": true
          },
          {
            "type": "scientific_notation",
            "named": true
          },
          {
            "type": "sort_function",
            "named": true
          },
          {
            "type": "special_array_variable",
            "named": true
          },
          {
            "type": "special_hash_variable",
            "named": true
          },
          {
            "type": "special_scalar_variable",
            "named": true
          },
          {
            "type": "standard_input",
            "named": true
          },
          {
            "type": "standard_input_to_identifier",
            "named": true
          },
          {
            "type": "standard_input_to_variable",
            "named": true
          },
          {
            "type": "string_double_quoted",
            "named": true
          },
          {
            "type": "string_q_quoted",
            "named": true
          },
          {
            "type": "string_qq_quoted",
            "named": true
          },
          {
            "type": "string_single_quoted",
            "named": true
          },
          {
            "type": "substitution_pattern_s",
            "named": true
          },
          {
            "type": "ternary_expression",
            "named": true
          },
          {
            "type": "to_reference",
            "named": true
          },
          {
            "type": "transliteration_tr_or_y",
            "named": true
          },
          {
            "type": "true",
            "named": true
          },
          {
            "type": "type_glob",
            "named": true
          },
          {
            "type": "unary_expression",
            "named": true
          },
          {
            "type": "unpack_function",
            "named": true
          },
          {
            "type": "word_list_qw",
            "named": true
          }
        ]
      },
      "initializer": {
        "multiple": true,
        "required": false,
        "types": [
          {
            "type": "(",
            "named": false
          },
          {
            "type": ")",
            "named": false
          },
          {
            "type": "anonymous_function",
            "named": true
          },
          {
            "type": "array",
            "named": true
          },
          {
            "type": "array_access_variable",
            "named": true
          },
          {
            "type": "array_dereference",
            "named": true
          },
          {
            "type": "array_function",
            "named": true
          },
          {
            "type": "array_ref",
            "named": true
          },
          {
            "type": "array_variable",
            "named": true
          },
          {
            "type": "binary_expression",
            "named": true
          },
          {
            "type": "bless",
            "named": true
          },
          {
            "type": "call_expression",
            "named": true
          },
          {
            "type": "call_expression_recursive",
            "named": true
          },
          {
            "type": "command_qx_quoted",
            "named": true
          },
          {
            "type": "false",
            "named": true
          },
          {
            "type": "file_handle",
            "named": true
          },
          {
            "type": "floating_point",
            "named": true
          },
          {
            "type": "goto_expression",
            "named": true
          },
          {
            "type": "grep_or_map_function",
            "named": true
          },
          {
            "type": "hash",
            "named": true
          },
          {
            "type": "hash_access_variable",
            "named": true
          },
          {
            "type": "hash_dereference",
            "named": true
          },
          {
            "type": "hash_ref",
            "named": true
          },
          {
            "type": "hash_variable",
            "named": true
          },
          {
            "type": "hexadecimal",
            "named": true
          },
          {
            "type": "integer",
            "named": true
          },
          {
            "type": "join_function",
            "named": true
          },
          {
            "type": "method_invocation",
            "named": true
          },
          {
            "type": "octal",
            "named": true
          },
          {
            "type": "package_variable",
            "named": true
          },
          {
            "type": "patter_matcher_m",
            "named": true
          },
          {
            "type": "pattern_matcher",
            "named": true
          },
          {
            "type": "push_function",
            "named": true
          },
          {
            "type": "regex_pattern_qr",
            "named": true
          },
          {
            "type": "scalar_reference",
            "named": true
          },
          {
            "type": "scalar_variable",
            "named": true
          },
          {
            "type": "scientific_notation",
            "named": true
          },
          {
            "type": "sort_function",
            "named": true
          },
          {
            "type": "special_array_variable",
            "named": true
          },
          {
            "type": "special_hash_variable",
            "named": true
          },
          {
            "type": "special_scalar_variable",
            "named": true
          },
          {
            "type": "standard_input",
            "named": true
          },
          {
            "type": "standard_input_to_identifier",
            "named": true
          },
          {
            "type": "standard_input_to_variable",
            "named": true
          },
          {
            "type": "string_double_quoted",
            "named": true
          },
          {
            "type": "string_q_quoted",
            "named": true
          },
          {
            "type": "string_qq_quoted",
            "named": true
          },
          {
            "type": "string_single_quoted",
            "named": true
          },
          {
            "type": "substitution_pattern_s",
            "named": true
          },
          {
            "type": "ternary_expression",
            "named": true
          },
          {
            "type": "to_reference",
            "named": true
          },
          {
            "type": "transliteration_tr_or_y",
            "named": true
          },
          {
            "type": "true",
            "named": true
          },
          {
            "type": "type_glob",
            "named": true
          },
          {
            "type": "unary_expression",
            "named": true
          },
          {
            "type": "unpack_function",
            "named": true
          },
          {
            "type": "word_list_qw",
            "named": true
          }
        ]
      },
      "label": {
        "multiple": false,
        "required": false,
        "types": [
          {
            "type": "identifier",
            "named": true
          }
        ]
      }
    },
    "children": {
      "multiple": true,
      "required": true,
      "types": [
        {
          "type": "semi_colon",
          "named": true
        }
      ]
    }
  },
  {
    "type": "for_statement_2",
    "named": true,
    "fields": {
      "body": {
        "multiple": true,
        "required": true,
        "types": [
          {
            "type": "block",
            "named": true
          }
        ]
      },
      "label": {
        "multiple": false,
        "required": false,
        "types": [
          {
            "type": "identifier",
            "named": true
          }
        ]
      }
    },
    "children": {
      "multiple": true,
      "required": true,
      "types": [
        {
          "type": "anonymous_function",
          "named": true
        },
        {
          "type": "array",
          "named": true
        },
        {
          "type": "array_access_variable",
          "named": true
        },
        {
          "type": "array_dereference",
          "named": true
        },
        {
          "type": "array_function",
          "named": true
        },
        {
          "type": "array_ref",
          "named": true
        },
        {
          "type": "array_variable",
          "named": true
        },
        {
          "type": "binary_expression",
          "named": true
        },
        {
          "type": "bless",
          "named": true
        },
        {
          "type": "call_expression",
          "named": true
        },
        {
          "type": "call_expression_recursive",
          "named": true
        },
        {
          "type": "command_qx_quoted",
          "named": true
        },
        {
          "type": "false",
          "named": true
        },
        {
          "type": "file_handle",
          "named": true
        },
        {
          "type": "floating_point",
          "named": true
        },
        {
          "type": "goto_expression",
          "named": true
        },
        {
          "type": "grep_or_map_function",
          "named": true
        },
        {
          "type": "hash",
          "named": true
        },
        {
          "type": "hash_access_variable",
          "named": true
        },
        {
          "type": "hash_dereference",
          "named": true
        },
        {
          "type": "hash_ref",
          "named": true
        },
        {
          "type": "hash_variable",
          "named": true
        },
        {
          "type": "hexadecimal",
          "named": true
        },
        {
          "type": "integer",
          "named": true
        },
        {
          "type": "join_function",
          "named": true
        },
        {
          "type": "method_invocation",
          "named": true
        },
        {
          "type": "octal",
          "named": true
        },
        {
          "type": "package_variable",
          "named": true
        },
        {
          "type": "patter_matcher_m",
          "named": true
        },
        {
          "type": "pattern_matcher",
          "named": true
        },
        {
          "type": "push_function",
          "named": true
        },
        {
          "type": "regex_pattern_qr",
          "named": true
        },
        {
          "type": "scalar_reference",
          "named": true
        },
        {
          "type": "scalar_variable",
          "named": true
        },
        {
          "type": "scientific_notation",
          "named": true
        },
        {
          "type": "scope",
          "named": true
        },
        {
          "type": "sort_function",
          "named": true
        },
        {
          "type": "special_array_variable",
          "named": true
        },
        {
          "type": "special_hash_variable",
          "named": true
        },
        {
          "type": "special_scalar_variable",
          "named": true
        },
        {
          "type": "standard_input",
          "named": true
        },
        {
          "type": "standard_input_to_identifier",
          "named": true
        },
        {
          "type": "standard_input_to_variable",
          "named": true
        },
        {
          "type": "string_double_quoted",
          "named": true
        },
        {
          "type": "string_q_quoted",
          "named": true
        },
        {
          "type": "string_qq_quoted",
          "named": true
        },
        {
          "type": "string_single_quoted",
          "named": true
        },
        {
          "type": "substitution_pattern_s",
          "named": true
        },
        {
          "type": "ternary_expression",
          "named": true
        },
        {
          "type": "to_reference",
          "named": true
        },
        {
          "type": "transliteration_tr_or_y",
          "named": true
        },
        {
          "type": "true",
          "named": true
        },
        {
          "type": "type_glob",
          "named": true
        },
        {
          "type": "unary_expression",
          "named": true
        },
        {
          "type": "unpack_function",
          "named": true
        },
        {
          "type": "word_list_qw",
          "named": true
        }
      ]
    }
  },
  {
    "type": "foreach_simple_statement",
    "named": true,
    "fields": {
      "list": {
        "multiple": true,
        "required": true,
        "types": [
          {
            "type": "(",
            "named": false
          },
          {
            "type": ")",
            "named": false
          },
          {
            "type": "anonymous_function",
            "named": true
          },
          {
            "type": "array",
            "named": true
          },
          {
            "type": "array_access_variable",
            "named": true
          },
          {
            "type": "array_dereference",
            "named": true
          },
          {
            "type": "array_function",
            "named": true
          },
          {
            "type": "array_ref",
            "named": true
          },
          {
            "type": "array_variable",
            "named": true
          },
          {
            "type": "binary_expression",
            "named": true
          },
          {
            "type": "bless",
            "named": true
          },
          {
            "type": "call_expression",
            "named": true
          },
          {
            "type": "call_expression_recursive",
            "named": true
          },
          {
            "type": "command_qx_quoted",
            "named": true
          },
          {
            "type": "false",
            "named": true
          },
          {
            "type": "file_handle",
            "named": true
          },
          {
            "type": "floating_point",
            "named": true
          },
          {
            "type": "goto_expression",
            "named": true
          },
          {
            "type": "grep_or_map_function",
            "named": true
          },
          {
            "type": "hash",
            "named": true
          },
          {
            "type": "hash_access_variable",
            "named": true
          },
          {
            "type": "hash_dereference",
            "named": true
          },
          {
            "type": "hash_ref",
            "named": true
          },
          {
            "type": "hash_variable",
            "named": true
          },
          {
            "type": "hexadecimal",
            "named": true
          },
          {
            "type": "integer",
            "named": true
          },
          {
            "type": "join_function",
            "named": true
          },
          {
            "type": "method_invocation",
            "named": true
          },
          {
            "type": "octal",
            "named": true
          },
          {
            "type": "package_variable",
            "named": true
          },
          {
            "type": "patter_matcher_m",
            "named": true
          },
          {
            "type": "pattern_matcher",
            "named": true
          },
          {
            "type": "push_function",
            "named": true
          },
          {
            "type": "regex_pattern_qr",
            "named": true
          },
          {
            "type": "scalar_reference",
            "named": true
          },
          {
            "type": "scalar_variable",
            "named": true
          },
          {
            "type": "scientific_notation",
            "named": true
          },
          {
            "type": "sort_function",
            "named": true
          },
          {
            "type": "special_array_variable",
            "named": true
          },
          {
            "type": "special_hash_variable",
            "named": true
          },
          {
            "type": "special_scalar_variable",
            "named": true
          },
          {
            "type": "standard_input",
            "named": true
          },
          {
            "type": "standard_input_to_identifier",
            "named": true
          },
          {
            "type": "standard_input_to_variable",
            "named": true
          },
          {
            "type": "string_double_quoted",
            "named": true
          },
          {
            "type": "string_q_quoted",
            "named": true
          },
          {
            "type": "string_qq_quoted",
            "named": true
          },
          {
            "type": "string_single_quoted",
            "named": true
          },
          {
            "type": "substitution_pattern_s",
            "named": true
          },
          {
            "type": "ternary_expression",
            "named": true
          },
          {
            "type": "to_reference",
            "named": true
          },
          {
            "type": "transliteration_tr_or_y",
            "named": true
          },
          {
            "type": "true",
            "named": true
          },
          {
            "type": "type_glob",
            "named": true
          },
          {
            "type": "unary_expression",
            "named": true
          },
          {
            "type": "unpack_function",
            "named": true
          },
          {
            "type": "word_list_qw",
            "named": true
          }
        ]
      }
    },
    "children": {
      "multiple": false,
      "required": true,
      "types": [
        {
          "type": "semi_colon",
          "named": true
        }
      ]
    }
  },
  {
    "type": "foreach_statement",
    "named": true,
    "fields": {
      "body": {
        "multiple": true,
        "required": true,
        "types": [
          {
            "type": "block",
            "named": true
          }
        ]
      },
      "label": {
        "multiple": false,
        "required": false,
        "types": [
          {
            "type": "identifier",
            "named": true
          }
        ]
      }
    },
    "children": {
      "multiple": true,
      "required": true,
      "types": [
        {
          "type": "anonymous_function",
          "named": true
        },
        {
          "type": "array",
          "named": true
        },
        {
          "type": "array_access_variable",
          "named": true
        },
        {
          "type": "array_dereference",
          "named": true
        },
        {
          "type": "array_function",
          "named": true
        },
        {
          "type": "array_ref",
          "named": true
        },
        {
          "type": "array_variable",
          "named": true
        },
        {
          "type": "binary_expression",
          "named": true
        },
        {
          "type": "bless",
          "named": true
        },
        {
          "type": "call_expression",
          "named": true
        },
        {
          "type": "call_expression_recursive",
          "named": true
        },
        {
          "type": "command_qx_quoted",
          "named": true
        },
        {
          "type": "false",
          "named": true
        },
        {
          "type": "file_handle",
          "named": true
        },
        {
          "type": "floating_point",
          "named": true
        },
        {
          "type": "goto_expression",
          "named": true
        },
        {
          "type": "grep_or_map_function",
          "named": true
        },
        {
          "type": "hash",
          "named": true
        },
        {
          "type": "hash_access_variable",
          "named": true
        },
        {
          "type": "hash_dereference",
          "named": true
        },
        {
          "type": "hash_ref",
          "named": true
        },
        {
          "type": "hash_variable",
          "named": true
        },
        {
          "type": "hexadecimal",
          "named": true
        },
        {
          "type": "integer",
          "named": true
        },
        {
          "type": "join_function",
          "named": true
        },
        {
          "type": "method_invocation",
          "named": true
        },
        {
          "type": "octal",
          "named": true
        },
        {
          "type": "package_variable",
          "named": true
        },
        {
          "type": "patter_matcher_m",
          "named": true
        },
        {
          "type": "pattern_matcher",
          "named": true
        },
        {
          "type": "push_function",
          "named": true
        },
        {
          "type": "regex_pattern_qr",
          "named": true
        },
        {
          "type": "scalar_reference",
          "named": true
        },
        {
          "type": "scalar_variable",
          "named": true
        },
        {
          "type": "scientific_notation",
          "named": true
        },
        {
          "type": "scope",
          "named": true
        },
        {
          "type": "sort_function",
          "named": true
        },
        {
          "type": "special_array_variable",
          "named": true
        },
        {
          "type": "special_hash_variable",
          "named": true
        },
        {
          "type": "special_scalar_variable",
          "named": true
        },
        {
          "type": "standard_input",
          "named": true
        },
        {
          "type": "standard_input_to_identifier",
          "named": true
        },
        {
          "type": "standard_input_to_variable",
          "named": true
        },
        {
          "type": "string_double_quoted",
          "named": true
        },
        {
          "type": "string_q_quoted",
          "named": true
        },
        {
          "type": "string_qq_quoted",
          "named": true
        },
        {
          "type": "string_single_quoted",
          "named": true
        },
        {
          "type": "substitution_pattern_s",
          "named": true
        },
        {
          "type": "ternary_expression",
          "named": true
        },
        {
          "type": "to_reference",
          "named": true
        },
        {
          "type": "transliteration_tr_or_y",
          "named": true
        },
        {
          "type": "true",
          "named": true
        },
        {
          "type": "type_glob",
          "named": true
        },
        {
          "type": "unary_expression",
          "named": true
        },
        {
          "type": "unpack_function",
          "named": true
        },
        {
          "type": "word_list_qw",
          "named": true
        }
      ]
    }
  },
  {
    "type": "function_attribute",
    "named": true,
    "fields": {},
    "children": {
      "multiple": true,
      "required": true,
      "types": [
        {
          "type": "identifier",
          "named": true
        }
      ]
    }
  },
  {
    "type": "function_definition",
    "named": true,
    "fields": {
      "body": {
        "multiple": false,
        "required": false,
        "types": [
          {
            "type": "block",
            "named": true
          }
        ]
      },
      "name": {
        "multiple": false,
        "required": true,
        "types": [
          {
            "type": "identifier",
            "named": true
          }
        ]
      }
    },
    "children": {
      "multiple": true,
      "required": false,
      "types": [
        {
          "type": "function_attribute",
          "named": true
        },
        {
          "type": "function_prototype",
          "named": true
        },
        {
          "type": "function_signature",
          "named": true
        },
        {
          "type": "scope",
          "named": true
        },
        {
          "type": "semi_colon",
          "named": true
        }
      ]
    }
  },
  {
    "type": "function_prototype",
    "named": true,
    "fields": {},
    "children": {
      "multiple": false,
      "required": false,
      "types": [
        {
          "type": "prototype",
          "named": true
        }
      ]
    }
  },
  {
    "type": "function_signature",
    "named": true,
    "fields": {},
    "children": {
      "multiple": true,
      "required": true,
      "types": [
        {
          "type": "array_ref",
          "named": true
        },
        {
          "type": "array_variable",
          "named": true
        },
        {
          "type": "hash_ref",
          "named": true
        },
        {
          "type": "hash_variable",
          "named": true
        },
        {
          "type": "scalar_variable",
          "named": true
        },
        {
          "type": "string_double_quoted",
          "named": true
        },
        {
          "type": "string_q_quoted",
          "named": true
        },
        {
          "type": "string_qq_quoted",
          "named": true
        },
        {
          "type": "string_single_quoted",
          "named": true
        },
        {
          "type": "variable_declaration",
          "named": true
        }
      ]
    }
  },
  {
    "type": "goto_expression",
    "named": true,
    "fields": {
      "expression": {
        "multiple": true,
        "required": false,
        "types": [
          {
            "type": "(",
            "named": false
          },
          {
            "type": ")",
            "named": false
          },
          {
            "type": "anonymous_function",
            "named": true
          },
          {
            "type": "array",
            "named": true
          },
          {
            "type": "array_access_variable",
            "named": true
          },
          {
            "type": "array_dereference",
            "named": true
          },
          {
            "type": "array_function",
            "named": true
          },
          {
            "type": "array_ref",
            "named": true
          },
          {
            "type": "array_variable",
            "named": true
          },
          {
            "type": "binary_expression",
            "named": true
          },
          {
            "type": "bless",
            "named": true
          },
          {
            "type": "call_expression",
            "named": true
          },
          {
            "type": "call_expression_recursive",
            "named": true
          },
          {
            "type": "command_qx_quoted",
            "named": true
          },
          {
            "type": "false",
            "named": true
          },
          {
            "type": "file_handle",
            "named": true
          },
          {
            "type": "floating_point",
            "named": true
          },
          {
            "type": "goto_expression",
            "named": true
          },
          {
            "type": "grep_or_map_function",
            "named": true
          },
          {
            "type": "hash",
            "named": true
          },
          {
            "type": "hash_access_variable",
            "named": true
          },
          {
            "type": "hash_dereference",
            "named": true
          },
          {
            "type": "hash_ref",
            "named": true
          },
          {
            "type": "hash_variable",
            "named": true
          },
          {
            "type": "hexadecimal",
            "named": true
          },
          {
            "type": "integer",
            "named": true
          },
          {
            "type": "join_function",
            "named": true
          },
          {
            "type": "method_invocation",
            "named": true
          },
          {
            "type": "octal",
            "named": true
          },
          {
            "type": "package_variable",
            "named": true
          },
          {
            "type": "patter_matcher_m",
            "named": true
          },
          {
            "type": "pattern_matcher",
            "named": true
          },
          {
            "type": "push_function",
            "named": true
          },
          {
            "type": "regex_pattern_qr",
            "named": true
          },
          {
            "type": "scalar_reference",
            "named": true
          },
          {
            "type": "scalar_variable",
            "named": true
          },
          {
            "type": "scientific_notation",
            "named": true
          },
          {
            "type": "sort_function",
            "named": true
          },
          {
            "type": "special_array_variable",
            "named": true
          },
          {
            "type": "special_hash_variable",
            "named": true
          },
          {
            "type": "special_scalar_variable",
            "named": true
          },
          {
            "type": "standard_input",
            "named": true
          },
          {
            "type": "standard_input_to_identifier",
            "named": true
          },
          {
            "type": "standard_input_to_variable",
            "named": true
          },
          {
            "type": "string_double_quoted",
            "named": true
          },
          {
            "type": "string_q_quoted",
            "named": true
          },
          {
            "type": "string_qq_quoted",
            "named": true
          },
          {
            "type": "string_single_quoted",
            "named": true
          },
          {
            "type": "substitution_pattern_s",
            "named": true
          },
          {
            "type": "ternary_expression",
            "named": true
          },
          {
            "type": "to_reference",
            "named": true
          },
          {
            "type": "transliteration_tr_or_y",
            "named": true
          },
          {
            "type": "true",
            "named": true
          },
          {
            "type": "type_glob",
            "named": true
          },
          {
            "type": "unary_expression",
            "named": true
          },
          {
            "type": "unpack_function",
            "named": true
          },
          {
            "type": "word_list_qw",
            "named": true
          }
        ]
      },
      "label": {
        "multiple": false,
        "required": false,
        "types": [
          {
            "type": "identifier",
            "named": true
          }
        ]
      },
      "subroutine": {
        "multiple": false,
        "required": false,
        "types": [
          {
            "type": "call_expression",
            "named": true
          }
        ]
      }
    }
  },
  {
    "type": "grep_or_map_function",
    "named": true,
    "fields": {},
    "children": {
      "multiple": true,
      "required": true,
      "types": [
        {
          "type": "anonymous_function",
          "named": true
        },
        {
          "type": "array",
          "named": true
        },
        {
          "type": "array_access_variable",
          "named": true
        },
        {
          "type": "array_dereference",
          "named": true
        },
        {
          "type": "array_function",
          "named": true
        },
        {
          "type": "array_ref",
          "named": true
        },
        {
          "type": "array_variable",
          "named": true
        },
        {
          "type": "binary_expression",
          "named": true
        },
        {
          "type": "bless",
          "named": true
        },
        {
          "type": "call_expression",
          "named": true
        },
        {
          "type": "call_expression_recursive",
          "named": true
        },
        {
          "type": "command_qx_quoted",
          "named": true
        },
        {
          "type": "false",
          "named": true
        },
        {
          "type": "file_handle",
          "named": true
        },
        {
          "type": "floating_point",
          "named": true
        },
        {
          "type": "goto_expression",
          "named": true
        },
        {
          "type": "grep",
          "named": true
        },
        {
          "type": "grep_or_map_function",
          "named": true
        },
        {
          "type": "hash",
          "named": true
        },
        {
          "type": "hash_access_variable",
          "named": true
        },
        {
          "type": "hash_dereference",
          "named": true
        },
        {
          "type": "hash_ref",
          "named": true
        },
        {
          "type": "hash_variable",
          "named": true
        },
        {
          "type": "hexadecimal",
          "named": true
        },
        {
          "type": "integer",
          "named": true
        },
        {
          "type": "join_function",
          "named": true
        },
        {
          "type": "list_block",
          "named": true
        },
        {
          "type": "map",
          "named": true
        },
        {
          "type": "method_invocation",
          "named": true
        },
        {
          "type": "octal",
          "named": true
        },
        {
          "type": "package_variable",
          "named": true
        },
        {
          "type": "patter_matcher_m",
          "named": true
        },
        {
          "type": "pattern_matcher",
          "named": true
        },
        {
          "type": "push_function",
          "named": true
        },
        {
          "type": "regex_pattern_qr",
          "named": true
        },
        {
          "type": "scalar_reference",
          "named": true
        },
        {
          "type": "scalar_variable",
          "named": true
        },
        {
          "type": "scientific_notation",
          "named": true
        },
        {
          "type": "sort_function",
          "named": true
        },
        {
          "type": "special_array_variable",
          "named": true
        },
        {
          "type": "special_hash_variable",
          "named": true
        },
        {
          "type": "special_scalar_variable",
          "named": true
        },
        {
          "type": "standard_input",
          "named": true
        },
        {
          "type": "standard_input_to_identifier",
          "named": true
        },
        {
          "type": "standard_input_to_variable",
          "named": true
        },
        {
          "type": "string_double_quoted",
          "named": true
        },
        {
          "type": "string_q_quoted",
          "named": true
        },
        {
          "type": "string_qq_quoted",
          "named": true
        },
        {
          "type": "string_single_quoted",
          "named": true
        },
        {
          "type": "substitution_pattern_s",
          "named": true
        },
        {
          "type": "ternary_expression",
          "named": true
        },
        {
          "type": "to_reference",
          "named": true
        },
        {
          "type": "transliteration_tr_or_y",
          "named": true
        },
        {
          "type": "true",
          "named": true
        },
        {
          "type": "type_glob",
          "named": true
        },
        {
          "type": "unary_expression",
          "named": true
        },
        {
          "type": "unpack_function",
          "named": true
        },
        {
          "type": "word_list_qw",
          "named": true
        }
      ]
    }
  },
  {
    "type": "hash",
    "named": true,
    "fields": {
      "key": {
        "multiple": true,
        "required": false,
        "types": [
          {
            "type": "(",
            "named": false
          },
          {
            "type": ")",
            "named": false
          },
          {
            "type": "anonymous_function",
            "named": true
          },
          {
            "type": "array",
            "named": true
          },
          {
            "type": "array_access_variable",
            "named": true
          },
          {
            "type": "array_dereference",
            "named": true
          },
          {
            "type": "array_function",
            "named": true
          },
          {
            "type": "array_ref",
            "named": true
          },
          {
            "type": "array_variable",
            "named": true
          },
          {
            "type": "bareword",
            "named": true
          },
          {
            "type": "binary_expression",
            "named": true
          },
          {
            "type": "bless",
            "named": true
          },
          {
            "type": "call_expression",
            "named": true
          },
          {
            "type": "call_expression_recursive",
            "named": true
          },
          {
            "type": "command_qx_quoted",
            "named": true
          },
          {
            "type": "false",
            "named": true
          },
          {
            "type": "file_handle",
            "named": true
          },
          {
            "type": "floating_point",
            "named": true
          },
          {
            "type": "goto_expression",
            "named": true
          },
          {
            "type": "grep_or_map_function",
            "named": true
          },
          {
            "type": "hash",
            "named": true
          },
          {
            "type": "hash_access_variable",
            "named": true
          },
          {
            "type": "hash_dereference",
            "named": true
          },
          {
            "type": "hash_ref",
            "named": true
          },
          {
            "type": "hash_variable",
            "named": true
          },
          {
            "type": "hexadecimal",
            "named": true
          },
          {
            "type": "integer",
            "named": true
          },
          {
            "type": "join_function",
            "named": true
          },
          {
            "type": "method_invocation",
            "named": true
          },
          {
            "type": "octal",
            "named": true
          },
          {
            "type": "package_variable",
            "named": true
          },
          {
            "type": "patter_matcher_m",
            "named": true
          },
          {
            "type": "pattern_matcher",
            "named": true
          },
          {
            "type": "push_function",
            "named": true
          },
          {
            "type": "regex_pattern_qr",
            "named": true
          },
          {
            "type": "scalar_reference",
            "named": true
          },
          {
            "type": "scalar_variable",
            "named": true
          },
          {
            "type": "scientific_notation",
            "named": true
          },
          {
            "type": "sort_function",
            "named": true
          },
          {
            "type": "special_array_variable",
            "named": true
          },
          {
            "type": "special_hash_variable",
            "named": true
          },
          {
            "type": "special_scalar_variable",
            "named": true
          },
          {
            "type": "standard_input",
            "named": true
          },
          {
            "type": "standard_input_to_identifier",
            "named": true
          },
          {
            "type": "standard_input_to_variable",
            "named": true
          },
          {
            "type": "string_double_quoted",
            "named": true
          },
          {
            "type": "string_q_quoted",
            "named": true
          },
          {
            "type": "string_qq_quoted",
            "named": true
          },
          {
            "type": "string_single_quoted",
            "named": true
          },
          {
            "type": "substitution_pattern_s",
            "named": true
          },
          {
            "type": "ternary_expression",
            "named": true
          },
          {
            "type": "to_reference",
            "named": true
          },
          {
            "type": "transliteration_tr_or_y",
            "named": true
          },
          {
            "type": "true",
            "named": true
          },
          {
            "type": "type_glob",
            "named": true
          },
          {
            "type": "unary_expression",
            "named": true
          },
          {
            "type": "unpack_function",
            "named": true
          },
          {
            "type": "word_list_qw",
            "named": true
          }
        ]
      },
      "value": {
        "multiple": true,
        "required": false,
        "types": [
          {
            "type": "(",
            "named": false
          },
          {
            "type": ")",
            "named": false
          },
          {
            "type": "anonymous_function",
            "named": true
          },
          {
            "type": "array",
            "named": true
          },
          {
            "type": "array_access_variable",
            "named": true
          },
          {
            "type": "array_dereference",
            "named": true
          },
          {
            "type": "array_function",
            "named": true
          },
          {
            "type": "array_ref",
            "named": true
          },
          {
            "type": "array_variable",
            "named": true
          },
          {
            "type": "binary_expression",
            "named": true
          },
          {
            "type": "bless",
            "named": true
          },
          {
            "type": "call_expression",
            "named": true
          },
          {
            "type": "call_expression_recursive",
            "named": true
          },
          {
            "type": "command_qx_quoted",
            "named": true
          },
          {
            "type": "false",
            "named": true
          },
          {
            "type": "file_handle",
            "named": true
          },
          {
            "type": "floating_point",
            "named": true
          },
          {
            "type": "goto_expression",
            "named": true
          },
          {
            "type": "grep_or_map_function",
            "named": true
          },
          {
            "type": "hash",
            "named": true
          },
          {
            "type": "hash_access_variable",
            "named": true
          },
          {
            "type": "hash_dereference",
            "named": true
          },
          {
            "type": "hash_ref",
            "named": true
          },
          {
            "type": "hash_variable",
            "named": true
          },
          {
            "type": "hexadecimal",
            "named": true
          },
          {
            "type": "integer",
            "named": true
          },
          {
            "type": "join_function",
            "named": true
          },
          {
            "type": "method_invocation",
            "named": true
          },
          {
            "type": "octal",
            "named": true
          },
          {
            "type": "package_variable",
            "named": true
          },
          {
            "type": "patter_matcher_m",
            "named": true
          },
          {
            "type": "pattern_matcher",
            "named": true
          },
          {
            "type": "push_function",
            "named": true
          },
          {
            "type": "regex_pattern_qr",
            "named": true
          },
          {
            "type": "scalar_reference",
            "named": true
          },
          {
            "type": "scalar_variable",
            "named": true
          },
          {
            "type": "scientific_notation",
            "named": true
          },
          {
            "type": "sort_function",
            "named": true
          },
          {
            "type": "special_array_variable",
            "named": true
          },
          {
            "type": "special_hash_variable",
            "named": true
          },
          {
            "type": "special_scalar_variable",
            "named": true
          },
          {
            "type": "standard_input",
            "named": true
          },
          {
            "type": "standard_input_to_identifier",
            "named": true
          },
          {
            "type": "standard_input_to_variable",
            "named": true
          },
          {
            "type": "string_double_quoted",
            "named": true
          },
          {
            "type": "string_q_quoted",
            "named": true
          },
          {
            "type": "string_qq_quoted",
            "named": true
          },
          {
            "type": "string_single_quoted",
            "named": true
          },
          {
            "type": "substitution_pattern_s",
            "named": true
          },
          {
            "type": "ternary_expression",
            "named": true
          },
          {
            "type": "to_reference",
            "named": true
          },
          {
            "type": "transliteration_tr_or_y",
            "named": true
          },
          {
            "type": "true",
            "named": true
          },
          {
            "type": "type_glob",
            "named": true
          },
          {
            "type": "unary_expression",
            "named": true
          },
          {
            "type": "unpack_function",
            "named": true
          },
          {
            "type": "word_list_qw",
            "named": true
          }
        ]
      }
    },
    "children": {
      "multiple": true,
      "required": false,
      "types": [
        {
          "type": "hash_arrow_operator",
          "named": true
        },
        {
          "type": "hash_dereference",
          "named": true
        },
        {
          "type": "ternary_expression_in_hash",
          "named": true
        }
      ]
    }
  },
  {
    "type": "hash_access_variable",
    "named": true,
    "fields": {
      "hash_variable": {
        "multiple": true,
        "required": true,
        "types": [
          {
            "type": "(",
            "named": false
          },
          {
            "type": ")",
            "named": false
          },
          {
            "type": "anonymous_function",
            "named": true
          },
          {
            "type": "array",
            "named": true
          },
          {
            "type": "array_access_variable",
            "named": true
          },
          {
            "type": "array_dereference",
            "named": true
          },
          {
            "type": "array_function",
            "named": true
          },
          {
            "type": "array_ref",
            "named": true
          },
          {
            "type": "array_variable",
            "named": true
          },
          {
            "type": "binary_expression",
            "named": true
          },
          {
            "type": "bless",
            "named": true
          },
          {
            "type": "call_expression",
            "named": true
          },
          {
            "type": "call_expression_recursive",
            "named": true
          },
          {
            "type": "command_qx_quoted",
            "named": true
          },
          {
            "type": "false",
            "named": true
          },
          {
            "type": "file_handle",
            "named": true
          },
          {
            "type": "floating_point",
            "named": true
          },
          {
            "type": "goto_expression",
            "named": true
          },
          {
            "type": "grep_or_map_function",
            "named": true
          },
          {
            "type": "hash",
            "named": true
          },
          {
            "type": "hash_access_variable",
            "named": true
          },
          {
            "type": "hash_dereference",
            "named": true
          },
          {
            "type": "hash_ref",
            "named": true
          },
          {
            "type": "hash_variable",
            "named": true
          },
          {
            "type": "hexadecimal",
            "named": true
          },
          {
            "type": "integer",
            "named": true
          },
          {
            "type": "join_function",
            "named": true
          },
          {
            "type": "method_invocation",
            "named": true
          },
          {
            "type": "octal",
            "named": true
          },
          {
            "type": "package_variable",
            "named": true
          },
          {
            "type": "patter_matcher_m",
            "named": true
          },
          {
            "type": "pattern_matcher",
            "named": true
          },
          {
            "type": "push_function",
            "named": true
          },
          {
            "type": "regex_pattern_qr",
            "named": true
          },
          {
            "type": "scalar_reference",
            "named": true
          },
          {
            "type": "scalar_variable",
            "named": true
          },
          {
            "type": "scientific_notation",
            "named": true
          },
          {
            "type": "sort_function",
            "named": true
          },
          {
            "type": "special_array_variable",
            "named": true
          },
          {
            "type": "special_hash_variable",
            "named": true
          },
          {
            "type": "special_scalar_variable",
            "named": true
          },
          {
            "type": "standard_input",
            "named": true
          },
          {
            "type": "standard_input_to_identifier",
            "named": true
          },
          {
            "type": "standard_input_to_variable",
            "named": true
          },
          {
            "type": "string_double_quoted",
            "named": true
          },
          {
            "type": "string_q_quoted",
            "named": true
          },
          {
            "type": "string_qq_quoted",
            "named": true
          },
          {
            "type": "string_single_quoted",
            "named": true
          },
          {
            "type": "substitution_pattern_s",
            "named": true
          },
          {
            "type": "ternary_expression",
            "named": true
          },
          {
            "type": "to_reference",
            "named": true
          },
          {
            "type": "transliteration_tr_or_y",
            "named": true
          },
          {
            "type": "true",
            "named": true
          },
          {
            "type": "type_glob",
            "named": true
          },
          {
            "type": "unary_expression",
            "named": true
          },
          {
            "type": "unpack_function",
            "named": true
          },
          {
            "type": "word_list_qw",
            "named": true
          }
        ]
      },
      "key": {
        "multiple": true,
        "required": true,
        "types": [
          {
            "type": "(",
            "named": false
          },
          {
            "type": ")",
            "named": false
          },
          {
            "type": "anonymous_function",
            "named": true
          },
          {
            "type": "array",
            "named": true
          },
          {
            "type": "array_access_variable",
            "named": true
          },
          {
            "type": "array_dereference",
            "named": true
          },
          {
            "type": "array_function",
            "named": true
          },
          {
            "type": "array_ref",
            "named": true
          },
          {
            "type": "array_variable",
            "named": true
          },
          {
            "type": "bareword",
            "named": true
          },
          {
            "type": "binary_expression",
            "named": true
          },
          {
            "type": "bless",
            "named": true
          },
          {
            "type": "call_expression",
            "named": true
          },
          {
            "type": "call_expression_recursive",
            "named": true
          },
          {
            "type": "command_qx_quoted",
            "named": true
          },
          {
            "type": "false",
            "named": true
          },
          {
            "type": "file_handle",
            "named": true
          },
          {
            "type": "floating_point",
            "named": true
          },
          {
            "type": "goto_expression",
            "named": true
          },
          {
            "type": "grep_or_map_function",
            "named": true
          },
          {
            "type": "hash",
            "named": true
          },
          {
            "type": "hash_access_variable",
            "named": true
          },
          {
            "type": "hash_dereference",
            "named": true
          },
          {
            "type": "hash_ref",
            "named": true
          },
          {
            "type": "hash_variable",
            "named": true
          },
          {
            "type": "hexadecimal",
            "named": true
          },
          {
            "type": "integer",
            "named": true
          },
          {
            "type": "join_function",
            "named": true
          },
          {
            "type": "method_invocation",
            "named": true
          },
          {
            "type": "octal",
            "named": true
          },
          {
            "type": "package_variable",
            "named": true
          },
          {
            "type": "patter_matcher_m",
            "named": true
          },
          {
            "type": "pattern_matcher",
            "named": true
          },
          {
            "type": "push_function",
            "named": true
          },
          {
            "type": "regex_pattern_qr",
            "named": true
          },
          {
            "type": "scalar_reference",
            "named": true
          },
          {
            "type": "scalar_variable",
            "named": true
          },
          {
            "type": "scientific_notation",
            "named": true
          },
          {
            "type": "sort_function",
            "named": true
          },
          {
            "type": "special_array_variable",
            "named": true
          },
          {
            "type": "special_hash_variable",
            "named": true
          },
          {
            "type": "special_scalar_variable",
            "named": true
          },
          {
            "type": "standard_input",
            "named": true
          },
          {
            "type": "standard_input_to_identifier",
            "named": true
          },
          {
            "type": "standard_input_to_variable",
            "named": true
          },
          {
            "type": "string_double_quoted",
            "named": true
          },
          {
            "type": "string_q_quoted",
            "named": true
          },
          {
            "type": "string_qq_quoted",
            "named": true
          },
          {
            "type": "string_single_quoted",
            "named": true
          },
          {
            "type": "substitution_pattern_s",
            "named": true
          },
          {
            "type": "ternary_expression",
            "named": true
          },
          {
            "type": "to_reference",
            "named": true
          },
          {
            "type": "transliteration_tr_or_y",
            "named": true
          },
          {
            "type": "true",
            "named": true
          },
          {
            "type": "type_glob",
            "named": true
          },
          {
            "type": "unary_expression",
            "named": true
          },
          {
            "type": "unpack_function",
            "named": true
          },
          {
            "type": "word_list_qw",
            "named": true
          }
        ]
      }
    }
  },
  {
    "type": "hash_dereference",
    "named": true,
    "fields": {},
    "children": {
      "multiple": false,
      "required": true,
      "types": [
        {
          "type": "anonymous_function",
          "named": true
        },
        {
          "type": "array",
          "named": true
        },
        {
          "type": "array_access_variable",
          "named": true
        },
        {
          "type": "array_dereference",
          "named": true
        },
        {
          "type": "array_function",
          "named": true
        },
        {
          "type": "array_ref",
          "named": true
        },
        {
          "type": "array_variable",
          "named": true
        },
        {
          "type": "binary_expression",
          "named": true
        },
        {
          "type": "bless",
          "named": true
        },
        {
          "type": "call_expression",
          "named": true
        },
        {
          "type": "call_expression_recursive",
          "named": true
        },
        {
          "type": "command_qx_quoted",
          "named": true
        },
        {
          "type": "false",
          "named": true
        },
        {
          "type": "file_handle",
          "named": true
        },
        {
          "type": "floating_point",
          "named": true
        },
        {
          "type": "goto_expression",
          "named": true
        },
        {
          "type": "grep_or_map_function",
          "named": true
        },
        {
          "type": "hash",
          "named": true
        },
        {
          "type": "hash_access_variable",
          "named": true
        },
        {
          "type": "hash_dereference",
          "named": true
        },
        {
          "type": "hash_ref",
          "named": true
        },
        {
          "type": "hash_variable",
          "named": true
        },
        {
          "type": "hexadecimal",
          "named": true
        },
        {
          "type": "integer",
          "named": true
        },
        {
          "type": "join_function",
          "named": true
        },
        {
          "type": "method_invocation",
          "named": true
        },
        {
          "type": "octal",
          "named": true
        },
        {
          "type": "package_variable",
          "named": true
        },
        {
          "type": "patter_matcher_m",
          "named": true
        },
        {
          "type": "pattern_matcher",
          "named": true
        },
        {
          "type": "push_function",
          "named": true
        },
        {
          "type": "regex_pattern_qr",
          "named": true
        },
        {
          "type": "scalar_reference",
          "named": true
        },
        {
          "type": "scalar_variable",
          "named": true
        },
        {
          "type": "scientific_notation",
          "named": true
        },
        {
          "type": "sort_function",
          "named": true
        },
        {
          "type": "special_array_variable",
          "named": true
        },
        {
          "type": "special_hash_variable",
          "named": true
        },
        {
          "type": "special_scalar_variable",
          "named": true
        },
        {
          "type": "standard_input",
          "named": true
        },
        {
          "type": "standard_input_to_identifier",
          "named": true
        },
        {
          "type": "standard_input_to_variable",
          "named": true
        },
        {
          "type": "string_double_quoted",
          "named": true
        },
        {
          "type": "string_q_quoted",
          "named": true
        },
        {
          "type": "string_qq_quoted",
          "named": true
        },
        {
          "type": "string_single_quoted",
          "named": true
        },
        {
          "type": "substitution_pattern_s",
          "named": true
        },
        {
          "type": "ternary_expression",
          "named": true
        },
        {
          "type": "to_reference",
          "named": true
        },
        {
          "type": "transliteration_tr_or_y",
          "named": true
        },
        {
          "type": "true",
          "named": true
        },
        {
          "type": "type_glob",
          "named": true
        },
        {
          "type": "unary_expression",
          "named": true
        },
        {
          "type": "unpack_function",
          "named": true
        },
        {
          "type": "word_list_qw",
          "named": true
        }
      ]
    }
  },
  {
    "type": "hash_ref",
    "named": true,
    "fields": {
      "key": {
        "multiple": true,
        "required": false,
        "types": [
          {
            "type": "(",
            "named": false
          },
          {
            "type": ")",
            "named": false
          },
          {
            "type": "anonymous_function",
            "named": true
          },
          {
            "type": "array",
            "named": true
          },
          {
            "type": "array_access_variable",
            "named": true
          },
          {
            "type": "array_dereference",
            "named": true
          },
          {
            "type": "array_function",
            "named": true
          },
          {
            "type": "array_ref",
            "named": true
          },
          {
            "type": "array_variable",
            "named": true
          },
          {
            "type": "bareword",
            "named": true
          },
          {
            "type": "binary_expression",
            "named": true
          },
          {
            "type": "bless",
            "named": true
          },
          {
            "type": "call_expression",
            "named": true
          },
          {
            "type": "call_expression_recursive",
            "named": true
          },
          {
            "type": "command_qx_quoted",
            "named": true
          },
          {
            "type": "false",
            "named": true
          },
          {
            "type": "file_handle",
            "named": true
          },
          {
            "type": "floating_point",
            "named": true
          },
          {
            "type": "goto_expression",
            "named": true
          },
          {
            "type": "grep_or_map_function",
            "named": true
          },
          {
            "type": "hash",
            "named": true
          },
          {
            "type": "hash_access_variable",
            "named": true
          },
          {
            "type": "hash_dereference",
            "named": true
          },
          {
            "type": "hash_ref",
            "named": true
          },
          {
            "type": "hash_variable",
            "named": true
          },
          {
            "type": "hexadecimal",
            "named": true
          },
          {
            "type": "integer",
            "named": true
          },
          {
            "type": "join_function",
            "named": true
          },
          {
            "type": "method_invocation",
            "named": true
          },
          {
            "type": "octal",
            "named": true
          },
          {
            "type": "package_variable",
            "named": true
          },
          {
            "type": "patter_matcher_m",
            "named": true
          },
          {
            "type": "pattern_matcher",
            "named": true
          },
          {
            "type": "push_function",
            "named": true
          },
          {
            "type": "regex_pattern_qr",
            "named": true
          },
          {
            "type": "scalar_reference",
            "named": true
          },
          {
            "type": "scalar_variable",
            "named": true
          },
          {
            "type": "scientific_notation",
            "named": true
          },
          {
            "type": "sort_function",
            "named": true
          },
          {
            "type": "special_array_variable",
            "named": true
          },
          {
            "type": "special_hash_variable",
            "named": true
          },
          {
            "type": "special_scalar_variable",
            "named": true
          },
          {
            "type": "standard_input",
            "named": true
          },
          {
            "type": "standard_input_to_identifier",
            "named": true
          },
          {
            "type": "standard_input_to_variable",
            "named": true
          },
          {
            "type": "string_double_quoted",
            "named": true
          },
          {
            "type": "string_q_quoted",
            "named": true
          },
          {
            "type": "string_qq_quoted",
            "named": true
          },
          {
            "type": "string_single_quoted",
            "named": true
          },
          {
            "type": "substitution_pattern_s",
            "named": true
          },
          {
            "type": "ternary_expression",
            "named": true
          },
          {
            "type": "to_reference",
            "named": true
          },
          {
            "type": "transliteration_tr_or_y",
            "named": true
          },
          {
            "type": "true",
            "named": true
          },
          {
            "type": "type_glob",
            "named": true
          },
          {
            "type": "unary_expression",
            "named": true
          },
          {
            "type": "unpack_function",
            "named": true
          },
          {
            "type": "word_list_qw",
            "named": true
          }
        ]
      },
      "value": {
        "multiple": true,
        "required": false,
        "types": [
          {
            "type": "(",
            "named": false
          },
          {
            "type": ")",
            "named": false
          },
          {
            "type": "anonymous_function",
            "named": true
          },
          {
            "type": "array",
            "named": true
          },
          {
            "type": "array_access_variable",
            "named": true
          },
          {
            "type": "array_dereference",
            "named": true
          },
          {
            "type": "array_function",
            "named": true
          },
          {
            "type": "array_ref",
            "named": true
          },
          {
            "type": "array_variable",
            "named": true
          },
          {
            "type": "binary_expression",
            "named": true
          },
          {
            "type": "bless",
            "named": true
          },
          {
            "type": "call_expression",
            "named": true
          },
          {
            "type": "call_expression_recursive",
            "named": true
          },
          {
            "type": "command_qx_quoted",
            "named": true
          },
          {
            "type": "false",
            "named": true
          },
          {
            "type": "file_handle",
            "named": true
          },
          {
            "type": "floating_point",
            "named": true
          },
          {
            "type": "goto_expression",
            "named": true
          },
          {
            "type": "grep_or_map_function",
            "named": true
          },
          {
            "type": "hash",
            "named": true
          },
          {
            "type": "hash_access_variable",
            "named": true
          },
          {
            "type": "hash_dereference",
            "named": true
          },
          {
            "type": "hash_ref",
            "named": true
          },
          {
            "type": "hash_variable",
            "named": true
          },
          {
            "type": "hexadecimal",
            "named": true
          },
          {
            "type": "integer",
            "named": true
          },
          {
            "type": "join_function",
            "named": true
          },
          {
            "type": "method_invocation",
            "named": true
          },
          {
            "type": "octal",
            "named": true
          },
          {
            "type": "package_variable",
            "named": true
          },
          {
            "type": "patter_matcher_m",
            "named": true
          },
          {
            "type": "pattern_matcher",
            "named": true
          },
          {
            "type": "push_function",
            "named": true
          },
          {
            "type": "regex_pattern_qr",
            "named": true
          },
          {
            "type": "scalar_reference",
            "named": true
          },
          {
            "type": "scalar_variable",
            "named": true
          },
          {
            "type": "scientific_notation",
            "named": true
          },
          {
            "type": "sort_function",
            "named": true
          },
          {
            "type": "special_array_variable",
            "named": true
          },
          {
            "type": "special_hash_variable",
            "named": true
          },
          {
            "type": "special_scalar_variable",
            "named": true
          },
          {
            "type": "standard_input",
            "named": true
          },
          {
            "type": "standard_input_to_identifier",
            "named": true
          },
          {
            "type": "standard_input_to_variable",
            "named": true
          },
          {
            "type": "string_double_quoted",
            "named": true
          },
          {
            "type": "string_q_quoted",
            "named": true
          },
          {
            "type": "string_qq_quoted",
            "named": true
          },
          {
            "type": "string_single_quoted",
            "named": true
          },
          {
            "type": "substitution_pattern_s",
            "named": true
          },
          {
            "type": "ternary_expression",
            "named": true
          },
          {
            "type": "to_reference",
            "named": true
          },
          {
            "type": "transliteration_tr_or_y",
            "named": true
          },
          {
            "type": "true",
            "named": true
          },
          {
            "type": "type_glob",
            "named": true
          },
          {
            "type": "unary_expression",
            "named": true
          },
          {
            "type": "unpack_function",
            "named": true
          },
          {
            "type": "word_list_qw",
            "named": true
          }
        ]
      }
    },
    "children": {
      "multiple": true,
      "required": false,
      "types": [
        {
          "type": "hash_arrow_operator",
          "named": true
        },
        {
          "type": "hash_dereference",
          "named": true
        },
        {
          "type": "ternary_expression_in_hash",
          "named": true
        }
      ]
    }
  },
  {
    "type": "if_simple_statement",
    "named": true,
    "fields": {
      "condition": {
        "multiple": true,
        "required": true,
        "types": [
          {
            "type": "(",
            "named": false
          },
          {
            "type": ")",
            "named": false
          },
          {
            "type": "anonymous_function",
            "named": true
          },
          {
            "type": "array",
            "named": true
          },
          {
            "type": "array_access_variable",
            "named": true
          },
          {
            "type": "array_dereference",
            "named": true
          },
          {
            "type": "array_function",
            "named": true
          },
          {
            "type": "array_ref",
            "named": true
          },
          {
            "type": "array_variable",
            "named": true
          },
          {
            "type": "binary_expression",
            "named": true
          },
          {
            "type": "bless",
            "named": true
          },
          {
            "type": "call_expression",
            "named": true
          },
          {
            "type": "call_expression_recursive",
            "named": true
          },
          {
            "type": "command_qx_quoted",
            "named": true
          },
          {
            "type": "false",
            "named": true
          },
          {
            "type": "file_handle",
            "named": true
          },
          {
            "type": "floating_point",
            "named": true
          },
          {
            "type": "goto_expression",
            "named": true
          },
          {
            "type": "grep_or_map_function",
            "named": true
          },
          {
            "type": "hash",
            "named": true
          },
          {
            "type": "hash_access_variable",
            "named": true
          },
          {
            "type": "hash_dereference",
            "named": true
          },
          {
            "type": "hash_ref",
            "named": true
          },
          {
            "type": "hash_variable",
            "named": true
          },
          {
            "type": "hexadecimal",
            "named": true
          },
          {
            "type": "integer",
            "named": true
          },
          {
            "type": "join_function",
            "named": true
          },
          {
            "type": "method_invocation",
            "named": true
          },
          {
            "type": "octal",
            "named": true
          },
          {
            "type": "package_variable",
            "named": true
          },
          {
            "type": "parenthesized_expression",
            "named": true
          },
          {
            "type": "patter_matcher_m",
            "named": true
          },
          {
            "type": "pattern_matcher",
            "named": true
          },
          {
            "type": "push_function",
            "named": true
          },
          {
            "type": "regex_pattern_qr",
            "named": true
          },
          {
            "type": "scalar_reference",
            "named": true
          },
          {
            "type": "scalar_variable",
            "named": true
          },
          {
            "type": "scientific_notation",
            "named": true
          },
          {
            "type": "sort_function",
            "named": true
          },
          {
            "type": "special_array_variable",
            "named": true
          },
          {
            "type": "special_hash_variable",
            "named": true
          },
          {
            "type": "special_scalar_variable",
            "named": true
          },
          {
            "type": "standard_input",
            "named": true
          },
          {
            "type": "standard_input_to_identifier",
            "named": true
          },
          {
            "type": "standard_input_to_variable",
            "named": true
          },
          {
            "type": "string_double_quoted",
            "named": true
          },
          {
            "type": "string_q_quoted",
            "named": true
          },
          {
            "type": "string_qq_quoted",
            "named": true
          },
          {
            "type": "string_single_quoted",
            "named": true
          },
          {
            "type": "substitution_pattern_s",
            "named": true
          },
          {
            "type": "ternary_expression",
            "named": true
          },
          {
            "type": "to_reference",
            "named": true
          },
          {
            "type": "transliteration_tr_or_y",
            "named": true
          },
          {
            "type": "true",
            "named": true
          },
          {
            "type": "type_glob",
            "named": true
          },
          {
            "type": "unary_expression",
            "named": true
          },
          {
            "type": "unpack_function",
            "named": true
          },
          {
            "type": "word_list_qw",
            "named": true
          }
        ]
      }
    },
    "children": {
      "multiple": false,
      "required": true,
      "types": [
        {
          "type": "semi_colon",
          "named": true
        }
      ]
    }
  },
  {
    "type": "if_statement",
    "named": true,
    "fields": {
      "alternative": {
        "multiple": false,
        "required": false,
        "types": [
          {
            "type": "block",
            "named": true
          }
        ]
      },
      "alternative_if_consequence": {
        "multiple": true,
        "required": false,
        "types": [
          {
            "type": "block",
            "named": true
          }
        ]
      },
      "condition": {
        "multiple": true,
        "required": true,
        "types": [
          {
            "type": "parenthesized_expression",
            "named": true
          }
        ]
      },
      "consequence": {
        "multiple": false,
        "required": true,
        "types": [
          {
            "type": "block",
            "named": true
          }
        ]
      }
    }
  },
  {
    "type": "interpolation",
    "named": true,
    "fields": {},
    "children": {
      "multiple": false,
      "required": true,
      "types": [
        {
          "type": "array_variable",
          "named": true
        },
        {
          "type": "arrow_notation",
          "named": true
        },
        {
          "type": "scalar_variable",
          "named": true
        },
        {
          "type": "special_array_variable",
          "named": true
        },
        {
          "type": "special_hash_variable",
          "named": true
        },
        {
          "type": "special_scalar_variable",
          "named": true
        }
      ]
    }
  },
  {
    "type": "join_function",
    "named": true,
    "fields": {},
    "children": {
      "multiple": true,
      "required": true,
      "types": [
        {
          "type": "anonymous_function",
          "named": true
        },
        {
          "type": "array",
          "named": true
        },
        {
          "type": "array_access_variable",
          "named": true
        },
        {
          "type": "array_dereference",
          "named": true
        },
        {
          "type": "array_function",
          "named": true
        },
        {
          "type": "array_ref",
          "named": true
        },
        {
          "type": "array_variable",
          "named": true
        },
        {
          "type": "binary_expression",
          "named": true
        },
        {
          "type": "bless",
          "named": true
        },
        {
          "type": "call_expression",
          "named": true
        },
        {
          "type": "call_expression_recursive",
          "named": true
        },
        {
          "type": "command_qx_quoted",
          "named": true
        },
        {
          "type": "false",
          "named": true
        },
        {
          "type": "file_handle",
          "named": true
        },
        {
          "type": "floating_point",
          "named": true
        },
        {
          "type": "goto_expression",
          "named": true
        },
        {
          "type": "grep_or_map_function",
          "named": true
        },
        {
          "type": "hash",
          "named": true
        },
        {
          "type": "hash_access_variable",
          "named": true
        },
        {
          "type": "hash_dereference",
          "named": true
        },
        {
          "type": "hash_ref",
          "named": true
        },
        {
          "type": "hash_variable",
          "named": true
        },
        {
          "type": "hexadecimal",
          "named": true
        },
        {
          "type": "integer",
          "named": true
        },
        {
          "type": "join",
          "named": true
        },
        {
          "type": "join_function",
          "named": true
        },
        {
          "type": "method_invocation",
          "named": true
        },
        {
          "type": "octal",
          "named": true
        },
        {
          "type": "package_variable",
          "named": true
        },
        {
          "type": "patter_matcher_m",
          "named": true
        },
        {
          "type": "pattern_matcher",
          "named": true
        },
        {
          "type": "push_function",
          "named": true
        },
        {
          "type": "regex_pattern_qr",
          "named": true
        },
        {
          "type": "scalar_reference",
          "named": true
        },
        {
          "type": "scalar_variable",
          "named": true
        },
        {
          "type": "scientific_notation",
          "named": true
        },
        {
          "type": "sort_function",
          "named": true
        },
        {
          "type": "special_array_variable",
          "named": true
        },
        {
          "type": "special_hash_variable",
          "named": true
        },
        {
          "type": "special_scalar_variable",
          "named": true
        },
        {
          "type": "standard_input",
          "named": true
        },
        {
          "type": "standard_input_to_identifier",
          "named": true
        },
        {
          "type": "standard_input_to_variable",
          "named": true
        },
        {
          "type": "string_double_quoted",
          "named": true
        },
        {
          "type": "string_q_quoted",
          "named": true
        },
        {
          "type": "string_qq_quoted",
          "named": true
        },
        {
          "type": "string_single_quoted",
          "named": true
        },
        {
          "type": "substitution_pattern_s",
          "named": true
        },
        {
          "type": "ternary_expression",
          "named": true
        },
        {
          "type": "to_reference",
          "named": true
        },
        {
          "type": "transliteration_tr_or_y",
          "named": true
        },
        {
          "type": "true",
          "named": true
        },
        {
          "type": "type_glob",
          "named": true
        },
        {
          "type": "unary_expression",
          "named": true
        },
        {
          "type": "unpack_function",
          "named": true
        },
        {
          "type": "word_list_qw",
          "named": true
        }
      ]
    }
  },
  {
    "type": "list_block",
    "named": true,
    "fields": {
      "key": {
        "multiple": true,
        "required": false,
        "types": [
          {
            "type": "(",
            "named": false
          },
          {
            "type": ")",
            "named": false
          },
          {
            "type": "anonymous_function",
            "named": true
          },
          {
            "type": "array",
            "named": true
          },
          {
            "type": "array_access_variable",
            "named": true
          },
          {
            "type": "array_dereference",
            "named": true
          },
          {
            "type": "array_function",
            "named": true
          },
          {
            "type": "array_ref",
            "named": true
          },
          {
            "type": "array_variable",
            "named": true
          },
          {
            "type": "bareword",
            "named": true
          },
          {
            "type": "binary_expression",
            "named": true
          },
          {
            "type": "bless",
            "named": true
          },
          {
            "type": "call_expression",
            "named": true
          },
          {
            "type": "call_expression_recursive",
            "named": true
          },
          {
            "type": "command_qx_quoted",
            "named": true
          },
          {
            "type": "false",
            "named": true
          },
          {
            "type": "file_handle",
            "named": true
          },
          {
            "type": "floating_point",
            "named": true
          },
          {
            "type": "goto_expression",
            "named": true
          },
          {
            "type": "grep_or_map_function",
            "named": true
          },
          {
            "type": "hash",
            "named": true
          },
          {
            "type": "hash_access_variable",
            "named": true
          },
          {
            "type": "hash_dereference",
            "named": true
          },
          {
            "type": "hash_ref",
            "named": true
          },
          {
            "type": "hash_variable",
            "named": true
          },
          {
            "type": "hexadecimal",
            "named": true
          },
          {
            "type": "integer",
            "named": true
          },
          {
            "type": "join_function",
            "named": true
          },
          {
            "type": "method_invocation",
            "named": true
          },
          {
            "type": "octal",
            "named": true
          },
          {
            "type": "package_variable",
            "named": true
          },
          {
            "type": "patter_matcher_m",
            "named": true
          },
          {
            "type": "pattern_matcher",
            "named": true
          },
          {
            "type": "push_function",
            "named": true
          },
          {
            "type": "regex_pattern_qr",
            "named": true
          },
          {
            "type": "scalar_reference",
            "named": true
          },
          {
            "type": "scalar_variable",
            "named": true
          },
          {
            "type": "scientific_notation",
            "named": true
          },
          {
            "type": "sort_function",
            "named": true
          },
          {
            "type": "special_array_variable",
            "named": true
          },
          {
            "type": "special_hash_variable",
            "named": true
          },
          {
            "type": "special_scalar_variable",
            "named": true
          },
          {
            "type": "standard_input",
            "named": true
          },
          {
            "type": "standard_input_to_identifier",
            "named": true
          },
          {
            "type": "standard_input_to_variable",
            "named": true
          },
          {
            "type": "string_double_quoted",
            "named": true
          },
          {
            "type": "string_q_quoted",
            "named": true
          },
          {
            "type": "string_qq_quoted",
            "named": true
          },
          {
            "type": "string_single_quoted",
            "named": true
          },
          {
            "type": "substitution_pattern_s",
            "named": true
          },
          {
            "type": "ternary_expression",
            "named": true
          },
          {
            "type": "to_reference",
            "named": true
          },
          {
            "type": "transliteration_tr_or_y",
            "named": true
          },
          {
            "type": "true",
            "named": true
          },
          {
            "type": "type_glob",
            "named": true
          },
          {
            "type": "unary_expression",
            "named": true
          },
          {
            "type": "unpack_function",
            "named": true
          },
          {
            "type": "word_list_qw",
            "named": true
          }
        ]
      },
      "value": {
        "multiple": true,
        "required": false,
        "types": [
          {
            "type": "(",
            "named": false
          },
          {
            "type": ")",
            "named": false
          },
          {
            "type": "anonymous_function",
            "named": true
          },
          {
            "type": "array",
            "named": true
          },
          {
            "type": "array_access_variable",
            "named": true
          },
          {
            "type": "array_dereference",
            "named": true
          },
          {
            "type": "array_function",
            "named": true
          },
          {
            "type": "array_ref",
            "named": true
          },
          {
            "type": "array_variable",
            "named": true
          },
          {
            "type": "binary_expression",
            "named": true
          },
          {
            "type": "bless",
            "named": true
          },
          {
            "type": "call_expression",
            "named": true
          },
          {
            "type": "call_expression_recursive",
            "named": true
          },
          {
            "type": "command_qx_quoted",
            "named": true
          },
          {
            "type": "false",
            "named": true
          },
          {
            "type": "file_handle",
            "named": true
          },
          {
            "type": "floating_point",
            "named": true
          },
          {
            "type": "goto_expression",
            "named": true
          },
          {
            "type": "grep_or_map_function",
            "named": true
          },
          {
            "type": "hash",
            "named": true
          },
          {
            "type": "hash_access_variable",
            "named": true
          },
          {
            "type": "hash_dereference",
            "named": true
          },
          {
            "type": "hash_ref",
            "named": true
          },
          {
            "type": "hash_variable",
            "named": true
          },
          {
            "type": "hexadecimal",
            "named": true
          },
          {
            "type": "integer",
            "named": true
          },
          {
            "type": "join_function",
            "named": true
          },
          {
            "type": "method_invocation",
            "named": true
          },
          {
            "type": "octal",
            "named": true
          },
          {
            "type": "package_variable",
            "named": true
          },
          {
            "type": "patter_matcher_m",
            "named": true
          },
          {
            "type": "pattern_matcher",
            "named": true
          },
          {
            "type": "push_function",
            "named": true
          },
          {
            "type": "regex_pattern_qr",
            "named": true
          },
          {
            "type": "scalar_reference",
            "named": true
          },
          {
            "type": "scalar_variable",
            "named": true
          },
          {
            "type": "scientific_notation",
            "named": true
          },
          {
            "type": "sort_function",
            "named": true
          },
          {
            "type": "special_array_variable",
            "named": true
          },
          {
            "type": "special_hash_variable",
            "named": true
          },
          {
            "type": "special_scalar_variable",
            "named": true
          },
          {
            "type": "standard_input",
            "named": true
          },
          {
            "type": "standard_input_to_identifier",
            "named": true
          },
          {
            "type": "standard_input_to_variable",
            "named": true
          },
          {
            "type": "string_double_quoted",
            "named": true
          },
          {
            "type": "string_q_quoted",
            "named": true
          },
          {
            "type": "string_qq_quoted",
            "named": true
          },
          {
            "type": "string_single_quoted",
            "named": true
          },
          {
            "type": "substitution_pattern_s",
            "named": true
          },
          {
            "type": "ternary_expression",
            "named": true
          },
          {
            "type": "to_reference",
            "named": true
          },
          {
            "type": "transliteration_tr_or_y",
            "named": true
          },
          {
            "type": "true",
            "named": true
          },
          {
            "type": "type_glob",
            "named": true
          },
          {
            "type": "unary_expression",
            "named": true
          },
          {
            "type": "unpack_function",
            "named": true
          },
          {
            "type": "word_list_qw",
            "named": true
          }
        ]
      }
    },
    "children": {
      "multiple": true,
      "required": true,
      "types": [
        {
          "type": "anonymous_function",
          "named": true
        },
        {
          "type": "array",
          "named": true
        },
        {
          "type": "array_access_variable",
          "named": true
        },
        {
          "type": "array_dereference",
          "named": true
        },
        {
          "type": "array_function",
          "named": true
        },
        {
          "type": "array_ref",
          "named": true
        },
        {
          "type": "array_variable",
          "named": true
        },
        {
          "type": "bareword_import",
          "named": true
        },
        {
          "type": "binary_expression",
          "named": true
        },
        {
          "type": "bless",
          "named": true
        },
        {
          "type": "call_expression",
          "named": true
        },
        {
          "type": "call_expression_recursive",
          "named": true
        },
        {
          "type": "command_qx_quoted",
          "named": true
        },
        {
          "type": "ellipsis_statement",
          "named": true
        },
        {
          "type": "false",
          "named": true
        },
        {
          "type": "file_handle",
          "named": true
        },
        {
          "type": "floating_point",
          "named": true
        },
        {
          "type": "for_statement_1",
          "named": true
        },
        {
          "type": "for_statement_2",
          "named": true
        },
        {
          "type": "foreach_statement",
          "named": true
        },
        {
          "type": "function_definition",
          "named": true
        },
        {
          "type": "goto_expression",
          "named": true
        },
        {
          "type": "grep_or_map_function",
          "named": true
        },
        {
          "type": "hash",
          "named": true
        },
        {
          "type": "hash_access_variable",
          "named": true
        },
        {
          "type": "hash_arrow_operator",
          "named": true
        },
        {
          "type": "hash_dereference",
          "named": true
        },
        {
          "type": "hash_ref",
          "named": true
        },
        {
          "type": "hash_variable",
          "named": true
        },
        {
          "type": "hexadecimal",
          "named": true
        },
        {
          "type": "if_statement",
          "named": true
        },
        {
          "type": "integer",
          "named": true
        },
        {
          "type": "join_function",
          "named": true
        },
        {
          "type": "method_invocation",
          "named": true
        },
        {
          "type": "named_block_statement",
          "named": true
        },
        {
          "type": "octal",
          "named": true
        },
        {
          "type": "package_statement",
          "named": true
        },
        {
          "type": "package_variable",
          "named": true
        },
        {
          "type": "patter_matcher_m",
          "named": true
        },
        {
          "type": "pattern_matcher",
          "named": true
        },
        {
          "type": "pod_statement",
          "named": true
        },
        {
          "type": "push_function",
          "named": true
        },
        {
          "type": "regex_pattern_qr",
          "named": true
        },
        {
          "type": "require_statement",
          "named": true
        },
        {
          "type": "scalar_reference",
          "named": true
        },
        {
          "type": "scalar_variable",
          "named": true
        },
        {
          "type": "scientific_notation",
          "named": true
        },
        {
          "type": "semi_colon",
          "named": true
        },
        {
          "type": "single_line_statement",
          "named": true
        },
        {
          "type": "sort_function",
          "named": true
        },
        {
          "type": "special_array_variable",
          "named": true
        },
        {
          "type": "special_block",
          "named": true
        },
        {
          "type": "special_hash_variable",
          "named": true
        },
        {
          "type": "special_literal",
          "named": true
        },
        {
          "type": "special_scalar_variable",
          "named": true
        },
        {
          "type": "standalone_block",
          "named": true
        },
        {
          "type": "standard_input",
          "named": true
        },
        {
          "type": "standard_input_to_identifier",
          "named": true
        },
        {
          "type": "standard_input_to_variable",
          "named": true
        },
        {
          "type": "string_double_quoted",
          "named": true
        },
        {
          "type": "string_q_quoted",
          "named": true
        },
        {
          "type": "string_qq_quoted",
          "named": true
        },
        {
          "type": "string_single_quoted",
          "named": true
        },
        {
          "type": "substitution_pattern_s",
          "named": true
        },
        {
          "type": "ternary_expression",
          "named": true
        },
        {
          "type": "to_reference",
          "named": true
        },
        {
          "type": "transliteration_tr_or_y",
          "named": true
        },
        {
          "type": "true",
          "named": true
        },
        {
          "type": "type_glob",
          "named": true
        },
        {
          "type": "unary_expression",
          "named": true
        },
        {
          "type": "unless_statement",
          "named": true
        },
        {
          "type": "unpack_function",
          "named": true
        },
        {
          "type": "until_statement",
          "named": true
        },
        {
          "type": "use_constant_statement",
          "named": true
        },
        {
          "type": "use_no_feature_statement",
          "named": true
        },
        {
          "type": "use_no_if_statement",
          "named": true
        },
        {
          "type": "use_no_statement",
          "named": true
        },
        {
          "type": "use_no_subs_statement",
          "named": true
        },
        {
          "type": "use_no_version",
          "named": true
        },
        {
          "type": "use_parent_statement",
          "named": true
        },
        {
          "type": "variable_declaration",
          "named": true
        },
        {
          "type": "while_statement",
          "named": true
        },
        {
          "type": "word_list_qw",
          "named": true
        }
      ]
    }
  },
  {
    "type": "loop_control_keyword",
    "named": true,
    "fields": {}
  },
  {
    "type": "loop_control_statement",
    "named": true,
    "fields": {
      "label": {
        "multiple": false,
        "required": false,
        "types": [
          {
            "type": "identifier",
            "named": true
          }
        ]
      }
    },
    "children": {
      "multiple": true,
      "required": true,
      "types": [
        {
          "type": "for_simple_statement",
          "named": true
        },
        {
          "type": "foreach_simple_statement",
          "named": true
        },
        {
          "type": "if_simple_statement",
          "named": true
        },
        {
          "type": "loop_control_keyword",
          "named": true
        },
        {
          "type": "semi_colon",
          "named": true
        },
        {
          "type": "unless_simple_statement",
          "named": true
        },
        {
          "type": "until_simple_statement",
          "named": true
        },
        {
          "type": "when_simple_statement",
          "named": true
        },
        {
          "type": "while_simple_statement",
          "named": true
        }
      ]
    }
  },
  {
    "type": "method_invocation",
    "named": true,
    "fields": {
      "args": {
        "multiple": true,
        "required": false,
        "types": [
          {
            "type": "argument",
            "named": true
          },
          {
            "type": "empty_parenthesized_argument",
            "named": true
          },
          {
            "type": "parenthesized_argument",
            "named": true
          }
        ]
      },
      "function_name": {
        "multiple": true,
        "required": false,
        "types": [
          {
            "type": "identifier",
            "named": true
          }
        ]
      },
      "object": {
        "multiple": false,
        "required": false,
        "types": [
          {
            "type": "scalar_variable",
            "named": true
          }
        ]
      },
      "object_return_value": {
        "multiple": true,
        "required": false,
        "types": [
          {
            "type": "(",
            "named": false
          },
          {
            "type": ")",
            "named": false
          },
          {
            "type": "anonymous_function",
            "named": true
          },
          {
            "type": "array",
            "named": true
          },
          {
            "type": "array_access_variable",
            "named": true
          },
          {
            "type": "array_dereference",
            "named": true
          },
          {
            "type": "array_function",
            "named": true
          },
          {
            "type": "array_ref",
            "named": true
          },
          {
            "type": "array_variable",
            "named": true
          },
          {
            "type": "binary_expression",
            "named": true
          },
          {
            "type": "bless",
            "named": true
          },
          {
            "type": "call_expression",
            "named": true
          },
          {
            "type": "call_expression_recursive",
            "named": true
          },
          {
            "type": "command_qx_quoted",
            "named": true
          },
          {
            "type": "false",
            "named": true
          },
          {
            "type": "file_handle",
            "named": true
          },
          {
            "type": "floating_point",
            "named": true
          },
          {
            "type": "goto_expression",
            "named": true
          },
          {
            "type": "grep_or_map_function",
            "named": true
          },
          {
            "type": "hash",
            "named": true
          },
          {
            "type": "hash_access_variable",
            "named": true
          },
          {
            "type": "hash_dereference",
            "named": true
          },
          {
            "type": "hash_ref",
            "named": true
          },
          {
            "type": "hash_variable",
            "named": true
          },
          {
            "type": "hexadecimal",
            "named": true
          },
          {
            "type": "integer",
            "named": true
          },
          {
            "type": "join_function",
            "named": true
          },
          {
            "type": "method_invocation",
            "named": true
          },
          {
            "type": "octal",
            "named": true
          },
          {
            "type": "package_variable",
            "named": true
          },
          {
            "type": "patter_matcher_m",
            "named": true
          },
          {
            "type": "pattern_matcher",
            "named": true
          },
          {
            "type": "push_function",
            "named": true
          },
          {
            "type": "regex_pattern_qr",
            "named": true
          },
          {
            "type": "scalar_reference",
            "named": true
          },
          {
            "type": "scalar_variable",
            "named": true
          },
          {
            "type": "scientific_notation",
            "named": true
          },
          {
            "type": "sort_function",
            "named": true
          },
          {
            "type": "special_array_variable",
            "named": true
          },
          {
            "type": "special_hash_variable",
            "named": true
          },
          {
            "type": "special_scalar_variable",
            "named": true
          },
          {
            "type": "standard_input",
            "named": true
          },
          {
            "type": "standard_input_to_identifier",
            "named": true
          },
          {
            "type": "standard_input_to_variable",
            "named": true
          },
          {
            "type": "string_double_quoted",
            "named": true
          },
          {
            "type": "string_q_quoted",
            "named": true
          },
          {
            "type": "string_qq_quoted",
            "named": true
          },
          {
            "type": "string_single_quoted",
            "named": true
          },
          {
            "type": "substitution_pattern_s",
            "named": true
          },
          {
            "type": "ternary_expression",
            "named": true
          },
          {
            "type": "to_reference",
            "named": true
          },
          {
            "type": "transliteration_tr_or_y",
            "named": true
          },
          {
            "type": "true",
            "named": true
          },
          {
            "type": "type_glob",
            "named": true
          },
          {
            "type": "unary_expression",
            "named": true
          },
          {
            "type": "unpack_function",
            "named": true
          },
          {
            "type": "word_list_qw",
            "named": true
          }
        ]
      },
      "package_name": {
        "multiple": false,
        "required": false,
        "types": [
          {
            "type": "identifier",
            "named": true
          },
          {
            "type": "package_name",
            "named": true
          },
          {
            "type": "string_single_quoted",
            "named": true
          }
        ]
      }
    },
    "children": {
      "multiple": true,
      "required": true,
      "types": [
        {
          "type": "arrow_operator",
          "named": true
        },
        {
          "type": "scalar_reference",
          "named": true
        },
        {
          "type": "scalar_variable",
          "named": true
        },
        {
          "type": "super",
          "named": true
        }
      ]
    }
  },
  {
    "type": "module_name",
    "named": true,
    "fields": {}
  },
  {
    "type": "multi_var_declaration",
    "named": true,
    "fields": {},
    "children": {
      "multiple": true,
      "required": true,
      "types": [
        {
          "type": "variable_declarator",
          "named": true
        }
      ]
    }
  },
  {
    "type": "named_block_statement",
    "named": true,
    "fields": {
      "function_name": {
        "multiple": true,
        "required": true,
        "types": [
          {
            "type": "identifier",
            "named": true
          }
        ]
      }
    },
    "children": {
      "multiple": true,
      "required": true,
      "types": [
        {
          "type": "anonymous_function",
          "named": true
        },
        {
          "type": "array",
          "named": true
        },
        {
          "type": "array_access_variable",
          "named": true
        },
        {
          "type": "array_dereference",
          "named": true
        },
        {
          "type": "array_function",
          "named": true
        },
        {
          "type": "array_ref",
          "named": true
        },
        {
          "type": "array_variable",
          "named": true
        },
        {
          "type": "bareword_import",
          "named": true
        },
        {
          "type": "binary_expression",
          "named": true
        },
        {
          "type": "bless",
          "named": true
        },
        {
          "type": "call_expression",
          "named": true
        },
        {
          "type": "call_expression_recursive",
          "named": true
        },
        {
          "type": "command_qx_quoted",
          "named": true
        },
        {
          "type": "ellipsis_statement",
          "named": true
        },
        {
          "type": "false",
          "named": true
        },
        {
          "type": "file_handle",
          "named": true
        },
        {
          "type": "floating_point",
          "named": true
        },
        {
          "type": "for_statement_1",
          "named": true
        },
        {
          "type": "for_statement_2",
          "named": true
        },
        {
          "type": "foreach_statement",
          "named": true
        },
        {
          "type": "function_definition",
          "named": true
        },
        {
          "type": "goto_expression",
          "named": true
        },
        {
          "type": "grep_or_map_function",
          "named": true
        },
        {
          "type": "hash",
          "named": true
        },
        {
          "type": "hash_access_variable",
          "named": true
        },
        {
          "type": "hash_dereference",
          "named": true
        },
        {
          "type": "hash_ref",
          "named": true
        },
        {
          "type": "hash_variable",
          "named": true
        },
        {
          "type": "hexadecimal",
          "named": true
        },
        {
          "type": "if_statement",
          "named": true
        },
        {
          "type": "integer",
          "named": true
        },
        {
          "type": "join_function",
          "named": true
        },
        {
          "type": "method_invocation",
          "named": true
        },
        {
          "type": "named_block_statement",
          "named": true
        },
        {
          "type": "octal",
          "named": true
        },
        {
          "type": "package_statement",
          "named": true
        },
        {
          "type": "package_variable",
          "named": true
        },
        {
          "type": "patter_matcher_m",
          "named": true
        },
        {
          "type": "pattern_matcher",
          "named": true
        },
        {
          "type": "pod_statement",
          "named": true
        },
        {
          "type": "push_function",
          "named": true
        },
        {
          "type": "regex_pattern_qr",
          "named": true
        },
        {
          "type": "require_statement",
          "named": true
        },
        {
          "type": "return_expression",
          "named": true
        },
        {
          "type": "scalar_reference",
          "named": true
        },
        {
          "type": "scalar_variable",
          "named": true
        },
        {
          "type": "scientific_notation",
          "named": true
        },
        {
          "type": "semi_colon",
          "named": true
        },
        {
          "type": "single_line_statement",
          "named": true
        },
        {
          "type": "sort_function",
          "named": true
        },
        {
          "type": "special_array_variable",
          "named": true
        },
        {
          "type": "special_block",
          "named": true
        },
        {
          "type": "special_hash_variable",
          "named": true
        },
        {
          "type": "special_literal",
          "named": true
        },
        {
          "type": "special_scalar_variable",
          "named": true
        },
        {
          "type": "standalone_block",
          "named": true
        },
        {
          "type": "standard_input",
          "named": true
        },
        {
          "type": "standard_input_to_identifier",
          "named": true
        },
        {
          "type": "standard_input_to_variable",
          "named": true
        },
        {
          "type": "string_double_quoted",
          "named": true
        },
        {
          "type": "string_q_quoted",
          "named": true
        },
        {
          "type": "string_qq_quoted",
          "named": true
        },
        {
          "type": "string_single_quoted",
          "named": true
        },
        {
          "type": "substitution_pattern_s",
          "named": true
        },
        {
          "type": "ternary_expression",
          "named": true
        },
        {
          "type": "to_reference",
          "named": true
        },
        {
          "type": "transliteration_tr_or_y",
          "named": true
        },
        {
          "type": "true",
          "named": true
        },
        {
          "type": "type_glob",
          "named": true
        },
        {
          "type": "unary_expression",
          "named": true
        },
        {
          "type": "unless_statement",
          "named": true
        },
        {
          "type": "unpack_function",
          "named": true
        },
        {
          "type": "until_statement",
          "named": true
        },
        {
          "type": "use_constant_statement",
          "named": true
        },
        {
          "type": "use_no_feature_statement",
          "named": true
        },
        {
          "type": "use_no_if_statement",
          "named": true
        },
        {
          "type": "use_no_statement",
          "named": true
        },
        {
          "type": "use_no_subs_statement",
          "named": true
        },
        {
          "type": "use_no_version",
          "named": true
        },
        {
          "type": "use_parent_statement",
          "named": true
        },
        {
          "type": "variable_declaration",
          "named": true
        },
        {
          "type": "while_statement",
          "named": true
        },
        {
          "type": "word_list_qw",
          "named": true
        }
      ]
    }
  },
  {
    "type": "package_name",
    "named": true,
    "fields": {},
    "children": {
      "multiple": true,
      "required": false,
      "types": [
        {
          "type": "identifier",
          "named": true
        }
      ]
    }
  },
  {
    "type": "package_statement",
    "named": true,
    "fields": {},
    "children": {
      "multiple": true,
      "required": true,
      "types": [
        {
          "type": "package_name",
          "named": true
        },
        {
          "type": "semi_colon",
          "named": true
        }
      ]
    }
  },
  {
    "type": "package_variable",
    "named": true,
    "fields": {},
    "children": {
      "multiple": true,
      "required": true,
      "types": [
        {
          "type": "package_name",
          "named": true
        },
        {
          "type": "scalar_variable",
          "named": true
        }
      ]
    }
  },
  {
    "type": "parenthesized_argument",
    "named": true,
    "fields": {},
    "children": {
      "multiple": false,
      "required": true,
      "types": [
        {
          "type": "argument",
          "named": true
        }
      ]
    }
  },
  {
    "type": "parenthesized_expression",
    "named": true,
    "fields": {},
    "children": {
      "multiple": false,
      "required": true,
      "types": [
        {
          "type": "anonymous_function",
          "named": true
        },
        {
          "type": "array",
          "named": true
        },
        {
          "type": "array_access_variable",
          "named": true
        },
        {
          "type": "array_dereference",
          "named": true
        },
        {
          "type": "array_function",
          "named": true
        },
        {
          "type": "array_ref",
          "named": true
        },
        {
          "type": "array_variable",
          "named": true
        },
        {
          "type": "binary_expression",
          "named": true
        },
        {
          "type": "bless",
          "named": true
        },
        {
          "type": "call_expression",
          "named": true
        },
        {
          "type": "call_expression_recursive",
          "named": true
        },
        {
          "type": "command_qx_quoted",
          "named": true
        },
        {
          "type": "false",
          "named": true
        },
        {
          "type": "file_handle",
          "named": true
        },
        {
          "type": "floating_point",
          "named": true
        },
        {
          "type": "goto_expression",
          "named": true
        },
        {
          "type": "grep_or_map_function",
          "named": true
        },
        {
          "type": "hash",
          "named": true
        },
        {
          "type": "hash_access_variable",
          "named": true
        },
        {
          "type": "hash_dereference",
          "named": true
        },
        {
          "type": "hash_ref",
          "named": true
        },
        {
          "type": "hash_variable",
          "named": true
        },
        {
          "type": "hexadecimal",
          "named": true
        },
        {
          "type": "integer",
          "named": true
        },
        {
          "type": "join_function",
          "named": true
        },
        {
          "type": "method_invocation",
          "named": true
        },
        {
          "type": "octal",
          "named": true
        },
        {
          "type": "package_variable",
          "named": true
        },
        {
          "type": "patter_matcher_m",
          "named": true
        },
        {
          "type": "pattern_matcher",
          "named": true
        },
        {
          "type": "push_function",
          "named": true
        },
        {
          "type": "regex_pattern_qr",
          "named": true
        },
        {
          "type": "scalar_reference",
          "named": true
        },
        {
          "type": "scalar_variable",
          "named": true
        },
        {
          "type": "scientific_notation",
          "named": true
        },
        {
          "type": "sort_function",
          "named": true
        },
        {
          "type": "special_array_variable",
          "named": true
        },
        {
          "type": "special_hash_variable",
          "named": true
        },
        {
          "type": "special_scalar_variable",
          "named": true
        },
        {
          "type": "standard_input",
          "named": true
        },
        {
          "type": "standard_input_to_identifier",
          "named": true
        },
        {
          "type": "standard_input_to_variable",
          "named": true
        },
        {
          "type": "string_double_quoted",
          "named": true
        },
        {
          "type": "string_q_quoted",
          "named": true
        },
        {
          "type": "string_qq_quoted",
          "named": true
        },
        {
          "type": "string_single_quoted",
          "named": true
        },
        {
          "type": "substitution_pattern_s",
          "named": true
        },
        {
          "type": "ternary_expression",
          "named": true
        },
        {
          "type": "to_reference",
          "named": true
        },
        {
          "type": "transliteration_tr_or_y",
          "named": true
        },
        {
          "type": "true",
          "named": true
        },
        {
          "type": "type_glob",
          "named": true
        },
        {
          "type": "unary_expression",
          "named": true
        },
        {
          "type": "unpack_function",
          "named": true
        },
        {
          "type": "word_list_qw",
          "named": true
        }
      ]
    }
  },
  {
    "type": "patter_matcher_m",
    "named": true,
    "fields": {},
    "children": {
      "multiple": true,
      "required": false,
      "types": [
        {
          "type": "escape_sequence",
          "named": true
        },
        {
          "type": "interpolation",
          "named": true
        },
        {
          "type": "regex_option",
          "named": true
        }
      ]
    }
  },
  {
    "type": "pattern_matcher",
    "named": true,
    "fields": {},
    "children": {
      "multiple": true,
      "required": true,
      "types": [
        {
          "type": "regex_option",
          "named": true
        },
        {
          "type": "regex_pattern",
          "named": true
        }
      ]
    }
  },
  {
    "type": "pod_statement",
    "named": true,
    "fields": {}
  },
  {
    "type": "push_function",
    "named": true,
    "fields": {},
    "children": {
      "multiple": true,
      "required": true,
      "types": [
        {
          "type": "anonymous_function",
          "named": true
        },
        {
          "type": "array",
          "named": true
        },
        {
          "type": "array_access_variable",
          "named": true
        },
        {
          "type": "array_dereference",
          "named": true
        },
        {
          "type": "array_function",
          "named": true
        },
        {
          "type": "array_ref",
          "named": true
        },
        {
          "type": "array_variable",
          "named": true
        },
        {
          "type": "binary_expression",
          "named": true
        },
        {
          "type": "bless",
          "named": true
        },
        {
          "type": "call_expression",
          "named": true
        },
        {
          "type": "call_expression_recursive",
          "named": true
        },
        {
          "type": "command_qx_quoted",
          "named": true
        },
        {
          "type": "false",
          "named": true
        },
        {
          "type": "file_handle",
          "named": true
        },
        {
          "type": "floating_point",
          "named": true
        },
        {
          "type": "goto_expression",
          "named": true
        },
        {
          "type": "grep_or_map_function",
          "named": true
        },
        {
          "type": "hash",
          "named": true
        },
        {
          "type": "hash_access_variable",
          "named": true
        },
        {
          "type": "hash_dereference",
          "named": true
        },
        {
          "type": "hash_ref",
          "named": true
        },
        {
          "type": "hash_variable",
          "named": true
        },
        {
          "type": "hexadecimal",
          "named": true
        },
        {
          "type": "integer",
          "named": true
        },
        {
          "type": "join_function",
          "named": true
        },
        {
          "type": "method_invocation",
          "named": true
        },
        {
          "type": "octal",
          "named": true
        },
        {
          "type": "package_variable",
          "named": true
        },
        {
          "type": "patter_matcher_m",
          "named": true
        },
        {
          "type": "pattern_matcher",
          "named": true
        },
        {
          "type": "push",
          "named": true
        },
        {
          "type": "push_function",
          "named": true
        },
        {
          "type": "regex_pattern_qr",
          "named": true
        },
        {
          "type": "scalar_reference",
          "named": true
        },
        {
          "type": "scalar_variable",
          "named": true
        },
        {
          "type": "scientific_notation",
          "named": true
        },
        {
          "type": "sort_function",
          "named": true
        },
        {
          "type": "special_array_variable",
          "named": true
        },
        {
          "type": "special_hash_variable",
          "named": true
        },
        {
          "type": "special_scalar_variable",
          "named": true
        },
        {
          "type": "standard_input",
          "named": true
        },
        {
          "type": "standard_input_to_identifier",
          "named": true
        },
        {
          "type": "standard_input_to_variable",
          "named": true
        },
        {
          "type": "string_double_quoted",
          "named": true
        },
        {
          "type": "string_q_quoted",
          "named": true
        },
        {
          "type": "string_qq_quoted",
          "named": true
        },
        {
          "type": "string_single_quoted",
          "named": true
        },
        {
          "type": "substitution_pattern_s",
          "named": true
        },
        {
          "type": "ternary_expression",
          "named": true
        },
        {
          "type": "to_reference",
          "named": true
        },
        {
          "type": "transliteration_tr_or_y",
          "named": true
        },
        {
          "type": "true",
          "named": true
        },
        {
          "type": "type_glob",
          "named": true
        },
        {
          "type": "unary_expression",
          "named": true
        },
        {
          "type": "unpack_function",
          "named": true
        },
        {
          "type": "word_list_qw",
          "named": true
        }
      ]
    }
  },
  {
    "type": "regex_pattern",
    "named": true,
    "fields": {}
  },
  {
    "type": "regex_pattern_qr",
    "named": true,
    "fields": {},
    "children": {
      "multiple": true,
      "required": false,
      "types": [
        {
          "type": "regex_option",
          "named": true
        },
        {
          "type": "regex_pattern",
          "named": true
        }
      ]
    }
  },
  {
    "type": "require_statement",
    "named": true,
    "fields": {},
    "children": {
      "multiple": true,
      "required": true,
      "types": [
        {
          "type": "package_name",
          "named": true
        },
        {
          "type": "semi_colon",
          "named": true
        }
      ]
    }
  },
  {
    "type": "return_expression",
    "named": true,
    "fields": {},
    "children": {
      "multiple": false,
      "required": false,
      "types": [
        {
          "type": "anonymous_function",
          "named": true
        },
        {
          "type": "array",
          "named": true
        },
        {
          "type": "array_access_variable",
          "named": true
        },
        {
          "type": "array_dereference",
          "named": true
        },
        {
          "type": "array_function",
          "named": true
        },
        {
          "type": "array_ref",
          "named": true
        },
        {
          "type": "array_variable",
          "named": true
        },
        {
          "type": "binary_expression",
          "named": true
        },
        {
          "type": "bless",
          "named": true
        },
        {
          "type": "call_expression",
          "named": true
        },
        {
          "type": "call_expression_recursive",
          "named": true
        },
        {
          "type": "command_qx_quoted",
          "named": true
        },
        {
          "type": "false",
          "named": true
        },
        {
          "type": "file_handle",
          "named": true
        },
        {
          "type": "floating_point",
          "named": true
        },
        {
          "type": "goto_expression",
          "named": true
        },
        {
          "type": "grep_or_map_function",
          "named": true
        },
        {
          "type": "hash",
          "named": true
        },
        {
          "type": "hash_access_variable",
          "named": true
        },
        {
          "type": "hash_dereference",
          "named": true
        },
        {
          "type": "hash_ref",
          "named": true
        },
        {
          "type": "hash_variable",
          "named": true
        },
        {
          "type": "hexadecimal",
          "named": true
        },
        {
          "type": "integer",
          "named": true
        },
        {
          "type": "join_function",
          "named": true
        },
        {
          "type": "method_invocation",
          "named": true
        },
        {
          "type": "octal",
          "named": true
        },
        {
          "type": "package_variable",
          "named": true
        },
        {
          "type": "patter_matcher_m",
          "named": true
        },
        {
          "type": "pattern_matcher",
          "named": true
        },
        {
          "type": "push_function",
          "named": true
        },
        {
          "type": "regex_pattern_qr",
          "named": true
        },
        {
          "type": "scalar_reference",
          "named": true
        },
        {
          "type": "scalar_variable",
          "named": true
        },
        {
          "type": "scientific_notation",
          "named": true
        },
        {
          "type": "sort_function",
          "named": true
        },
        {
          "type": "special_array_variable",
          "named": true
        },
        {
          "type": "special_hash_variable",
          "named": true
        },
        {
          "type": "special_scalar_variable",
          "named": true
        },
        {
          "type": "standard_input",
          "named": true
        },
        {
          "type": "standard_input_to_identifier",
          "named": true
        },
        {
          "type": "standard_input_to_variable",
          "named": true
        },
        {
          "type": "string_double_quoted",
          "named": true
        },
        {
          "type": "string_q_quoted",
          "named": true
        },
        {
          "type": "string_qq_quoted",
          "named": true
        },
        {
          "type": "string_single_quoted",
          "named": true
        },
        {
          "type": "substitution_pattern_s",
          "named": true
        },
        {
          "type": "ternary_expression",
          "named": true
        },
        {
          "type": "to_reference",
          "named": true
        },
        {
          "type": "transliteration_tr_or_y",
          "named": true
        },
        {
          "type": "true",
          "named": true
        },
        {
          "type": "type_glob",
          "named": true
        },
        {
          "type": "unary_expression",
          "named": true
        },
        {
          "type": "unpack_function",
          "named": true
        },
        {
          "type": "word_list_qw",
          "named": true
        }
      ]
    }
  },
  {
    "type": "scalar_reference",
    "named": true,
    "fields": {},
    "children": {
      "multiple": false,
      "required": true,
      "types": [
        {
          "type": "call_expression",
          "named": true
        },
        {
          "type": "to_reference",
          "named": true
        }
      ]
    }
  },
  {
    "type": "scalar_variable",
    "named": true,
    "fields": {}
  },
  {
    "type": "scope",
    "named": true,
    "fields": {}
  },
  {
    "type": "single_line_statement",
    "named": true,
    "fields": {},
    "children": {
      "multiple": true,
      "required": true,
      "types": [
        {
          "type": "anonymous_function",
          "named": true
        },
        {
          "type": "array",
          "named": true
        },
        {
          "type": "array_access_variable",
          "named": true
        },
        {
          "type": "array_dereference",
          "named": true
        },
        {
          "type": "array_function",
          "named": true
        },
        {
          "type": "array_ref",
          "named": true
        },
        {
          "type": "array_variable",
          "named": true
        },
        {
          "type": "binary_expression",
          "named": true
        },
        {
          "type": "bless",
          "named": true
        },
        {
          "type": "call_expression",
          "named": true
        },
        {
          "type": "call_expression_recursive",
          "named": true
        },
        {
          "type": "command_qx_quoted",
          "named": true
        },
        {
          "type": "false",
          "named": true
        },
        {
          "type": "file_handle",
          "named": true
        },
        {
          "type": "floating_point",
          "named": true
        },
        {
          "type": "for_simple_statement",
          "named": true
        },
        {
          "type": "foreach_simple_statement",
          "named": true
        },
        {
          "type": "goto_expression",
          "named": true
        },
        {
          "type": "grep_or_map_function",
          "named": true
        },
        {
          "type": "hash",
          "named": true
        },
        {
          "type": "hash_access_variable",
          "named": true
        },
        {
          "type": "hash_dereference",
          "named": true
        },
        {
          "type": "hash_ref",
          "named": true
        },
        {
          "type": "hash_variable",
          "named": true
        },
        {
          "type": "hexadecimal",
          "named": true
        },
        {
          "type": "if_simple_statement",
          "named": true
        },
        {
          "type": "integer",
          "named": true
        },
        {
          "type": "join_function",
          "named": true
        },
        {
          "type": "method_invocation",
          "named": true
        },
        {
          "type": "octal",
          "named": true
        },
        {
          "type": "package_variable",
          "named": true
        },
        {
          "type": "patter_matcher_m",
          "named": true
        },
        {
          "type": "pattern_matcher",
          "named": true
        },
        {
          "type": "push_function",
          "named": true
        },
        {
          "type": "regex_pattern_qr",
          "named": true
        },
        {
          "type": "return_expression",
          "named": true
        },
        {
          "type": "scalar_reference",
          "named": true
        },
        {
          "type": "scalar_variable",
          "named": true
        },
        {
          "type": "scientific_notation",
          "named": true
        },
        {
          "type": "sort_function",
          "named": true
        },
        {
          "type": "special_array_variable",
          "named": true
        },
        {
          "type": "special_hash_variable",
          "named": true
        },
        {
          "type": "special_scalar_variable",
          "named": true
        },
        {
          "type": "standard_input",
          "named": true
        },
        {
          "type": "standard_input_to_identifier",
          "named": true
        },
        {
          "type": "standard_input_to_variable",
          "named": true
        },
        {
          "type": "string_double_quoted",
          "named": true
        },
        {
          "type": "string_q_quoted",
          "named": true
        },
        {
          "type": "string_qq_quoted",
          "named": true
        },
        {
          "type": "string_single_quoted",
          "named": true
        },
        {
          "type": "substitution_pattern_s",
          "named": true
        },
        {
          "type": "ternary_expression",
          "named": true
        },
        {
          "type": "to_reference",
          "named": true
        },
        {
          "type": "transliteration_tr_or_y",
          "named": true
        },
        {
          "type": "true",
          "named": true
        },
        {
          "type": "type_glob",
          "named": true
        },
        {
          "type": "unary_expression",
          "named": true
        },
        {
          "type": "unless_simple_statement",
          "named": true
        },
        {
          "type": "unpack_function",
          "named": true
        },
        {
          "type": "until_simple_statement",
          "named": true
        },
        {
          "type": "when_simple_statement",
          "named": true
        },
        {
          "type": "while_simple_statement",
          "named": true
        },
        {
          "type": "word_list_qw",
          "named": true
        }
      ]
    }
  },
  {
    "type": "single_var_declaration",
    "named": true,
    "fields": {
      "name": {
        "multiple": false,
        "required": false,
        "types": [
          {
            "type": "array_variable",
            "named": true
          },
          {
            "type": "hash_variable",
            "named": true
          },
          {
            "type": "scalar_variable",
            "named": true
          }
        ]
      }
    }
  },
  {
    "type": "sort_function",
    "named": true,
    "fields": {},
    "children": {
      "multiple": true,
      "required": true,
      "types": [
        {
          "type": "anonymous_function",
          "named": true
        },
        {
          "type": "array",
          "named": true
        },
        {
          "type": "array_access_variable",
          "named": true
        },
        {
          "type": "array_dereference",
          "named": true
        },
        {
          "type": "array_function",
          "named": true
        },
        {
          "type": "array_ref",
          "named": true
        },
        {
          "type": "array_variable",
          "named": true
        },
        {
          "type": "binary_expression",
          "named": true
        },
        {
          "type": "bless",
          "named": true
        },
        {
          "type": "call_expression",
          "named": true
        },
        {
          "type": "call_expression_recursive",
          "named": true
        },
        {
          "type": "command_qx_quoted",
          "named": true
        },
        {
          "type": "false",
          "named": true
        },
        {
          "type": "file_handle",
          "named": true
        },
        {
          "type": "floating_point",
          "named": true
        },
        {
          "type": "goto_expression",
          "named": true
        },
        {
          "type": "grep_or_map_function",
          "named": true
        },
        {
          "type": "hash",
          "named": true
        },
        {
          "type": "hash_access_variable",
          "named": true
        },
        {
          "type": "hash_dereference",
          "named": true
        },
        {
          "type": "hash_ref",
          "named": true
        },
        {
          "type": "hash_variable",
          "named": true
        },
        {
          "type": "hexadecimal",
          "named": true
        },
        {
          "type": "integer",
          "named": true
        },
        {
          "type": "join_function",
          "named": true
        },
        {
          "type": "list_block",
          "named": true
        },
        {
          "type": "method_invocation",
          "named": true
        },
        {
          "type": "octal",
          "named": true
        },
        {
          "type": "package_variable",
          "named": true
        },
        {
          "type": "patter_matcher_m",
          "named": true
        },
        {
          "type": "pattern_matcher",
          "named": true
        },
        {
          "type": "push_function",
          "named": true
        },
        {
          "type": "regex_pattern_qr",
          "named": true
        },
        {
          "type": "scalar_reference",
          "named": true
        },
        {
          "type": "scalar_variable",
          "named": true
        },
        {
          "type": "scientific_notation",
          "named": true
        },
        {
          "type": "sort",
          "named": true
        },
        {
          "type": "sort_function",
          "named": true
        },
        {
          "type": "special_array_variable",
          "named": true
        },
        {
          "type": "special_hash_variable",
          "named": true
        },
        {
          "type": "special_scalar_variable",
          "named": true
        },
        {
          "type": "standard_input",
          "named": true
        },
        {
          "type": "standard_input_to_identifier",
          "named": true
        },
        {
          "type": "standard_input_to_variable",
          "named": true
        },
        {
          "type": "string_double_quoted",
          "named": true
        },
        {
          "type": "string_q_quoted",
          "named": true
        },
        {
          "type": "string_qq_quoted",
          "named": true
        },
        {
          "type": "string_single_quoted",
          "named": true
        },
        {
          "type": "substitution_pattern_s",
          "named": true
        },
        {
          "type": "ternary_expression",
          "named": true
        },
        {
          "type": "to_reference",
          "named": true
        },
        {
          "type": "transliteration_tr_or_y",
          "named": true
        },
        {
          "type": "true",
          "named": true
        },
        {
          "type": "type_glob",
          "named": true
        },
        {
          "type": "unary_expression",
          "named": true
        },
        {
          "type": "unpack_function",
          "named": true
        },
        {
          "type": "word_list_qw",
          "named": true
        }
      ]
    }
  },
  {
    "type": "source_file",
    "named": true,
    "fields": {},
    "children": {
      "multiple": true,
      "required": false,
      "types": [
        {
          "type": "anonymous_function",
          "named": true
        },
        {
          "type": "array",
          "named": true
        },
        {
          "type": "array_access_variable",
          "named": true
        },
        {
          "type": "array_dereference",
          "named": true
        },
        {
          "type": "array_function",
          "named": true
        },
        {
          "type": "array_ref",
          "named": true
        },
        {
          "type": "array_variable",
          "named": true
        },
        {
          "type": "bareword_import",
          "named": true
        },
        {
          "type": "binary_expression",
          "named": true
        },
        {
          "type": "bless",
          "named": true
        },
        {
          "type": "call_expression",
          "named": true
        },
        {
          "type": "call_expression_recursive",
          "named": true
        },
        {
          "type": "command_qx_quoted",
          "named": true
        },
        {
          "type": "ellipsis_statement",
          "named": true
        },
        {
          "type": "false",
          "named": true
        },
        {
          "type": "file_handle",
          "named": true
        },
        {
          "type": "floating_point",
          "named": true
        },
        {
          "type": "for_statement_1",
          "named": true
        },
        {
          "type": "for_statement_2",
          "named": true
        },
        {
          "type": "foreach_statement",
          "named": true
        },
        {
          "type": "function_definition",
          "named": true
        },
        {
          "type": "goto_expression",
          "named": true
        },
        {
          "type": "grep_or_map_function",
          "named": true
        },
        {
          "type": "hash",
          "named": true
        },
        {
          "type": "hash_access_variable",
          "named": true
        },
        {
          "type": "hash_dereference",
          "named": true
        },
        {
          "type": "hash_ref",
          "named": true
        },
        {
          "type": "hash_variable",
          "named": true
        },
        {
          "type": "hexadecimal",
          "named": true
        },
        {
          "type": "if_statement",
          "named": true
        },
        {
          "type": "integer",
          "named": true
        },
        {
          "type": "join_function",
          "named": true
        },
        {
          "type": "method_invocation",
          "named": true
        },
        {
          "type": "named_block_statement",
          "named": true
        },
        {
          "type": "octal",
          "named": true
        },
        {
          "type": "package_statement",
          "named": true
        },
        {
          "type": "package_variable",
          "named": true
        },
        {
          "type": "patter_matcher_m",
          "named": true
        },
        {
          "type": "pattern_matcher",
          "named": true
        },
        {
          "type": "pod_statement",
          "named": true
        },
        {
          "type": "push_function",
          "named": true
        },
        {
          "type": "regex_pattern_qr",
          "named": true
        },
        {
          "type": "require_statement",
          "named": true
        },
        {
          "type": "scalar_reference",
          "named": true
        },
        {
          "type": "scalar_variable",
          "named": true
        },
        {
          "type": "scientific_notation",
          "named": true
        },
        {
          "type": "semi_colon",
          "named": true
        },
        {
          "type": "single_line_statement",
          "named": true
        },
        {
          "type": "sort_function",
          "named": true
        },
        {
          "type": "special_array_variable",
          "named": true
        },
        {
          "type": "special_block",
          "named": true
        },
        {
          "type": "special_hash_variable",
          "named": true
        },
        {
          "type": "special_literal",
          "named": true
        },
        {
          "type": "special_scalar_variable",
          "named": true
        },
        {
          "type": "standalone_block",
          "named": true
        },
        {
          "type": "standard_input",
          "named": true
        },
        {
          "type": "standard_input_to_identifier",
          "named": true
        },
        {
          "type": "standard_input_to_variable",
          "named": true
        },
        {
          "type": "string_double_quoted",
          "named": true
        },
        {
          "type": "string_q_quoted",
          "named": true
        },
        {
          "type": "string_qq_quoted",
          "named": true
        },
        {
          "type": "string_single_quoted",
          "named": true
        },
        {
          "type": "substitution_pattern_s",
          "named": true
        },
        {
          "type": "ternary_expression",
          "named": true
        },
        {
          "type": "to_reference",
          "named": true
        },
        {
          "type": "transliteration_tr_or_y",
          "named": true
        },
        {
          "type": "true",
          "named": true
        },
        {
          "type": "type_glob",
          "named": true
        },
        {
          "type": "unary_expression",
          "named": true
        },
        {
          "type": "unless_statement",
          "named": true
        },
        {
          "type": "unpack_function",
          "named": true
        },
        {
          "type": "until_statement",
          "named": true
        },
        {
          "type": "use_constant_statement",
          "named": true
        },
        {
          "type": "use_no_feature_statement",
          "named": true
        },
        {
          "type": "use_no_if_statement",
          "named": true
        },
        {
          "type": "use_no_statement",
          "named": true
        },
        {
          "type": "use_no_subs_statement",
          "named": true
        },
        {
          "type": "use_no_version",
          "named": true
        },
        {
          "type": "use_parent_statement",
          "named": true
        },
        {
          "type": "variable_declaration",
          "named": true
        },
        {
          "type": "while_statement",
          "named": true
        },
        {
          "type": "word_list_qw",
          "named": true
        }
      ]
    }
  },
  {
    "type": "special_array_variable",
    "named": true,
    "fields": {}
  },
  {
    "type": "special_block",
    "named": true,
    "fields": {
      "body": {
        "multiple": false,
        "required": true,
        "types": [
          {
            "type": "block",
            "named": true
          }
        ]
      }
    }
  },
  {
    "type": "special_hash_variable",
    "named": true,
    "fields": {}
  },
  {
    "type": "special_literal",
    "named": true,
    "fields": {}
  },
  {
    "type": "special_scalar_variable",
    "named": true,
    "fields": {}
  },
  {
    "type": "standalone_block",
    "named": true,
    "fields": {
      "body": {
        "multiple": false,
        "required": false,
        "types": [
          {
            "type": "block",
            "named": true
          }
        ]
      },
      "label": {
        "multiple": false,
        "required": false,
        "types": [
          {
            "type": "identifier",
            "named": true
          }
        ]
      }
    },
    "children": {
      "multiple": true,
      "required": false,
      "types": [
        {
          "type": "anonymous_function",
          "named": true
        },
        {
          "type": "array",
          "named": true
        },
        {
          "type": "array_access_variable",
          "named": true
        },
        {
          "type": "array_dereference",
          "named": true
        },
        {
          "type": "array_function",
          "named": true
        },
        {
          "type": "array_ref",
          "named": true
        },
        {
          "type": "array_variable",
          "named": true
        },
        {
          "type": "bareword_import",
          "named": true
        },
        {
          "type": "binary_expression",
          "named": true
        },
        {
          "type": "bless",
          "named": true
        },
        {
          "type": "call_expression",
          "named": true
        },
        {
          "type": "call_expression_recursive",
          "named": true
        },
        {
          "type": "command_qx_quoted",
          "named": true
        },
        {
          "type": "ellipsis_statement",
          "named": true
        },
        {
          "type": "false",
          "named": true
        },
        {
          "type": "file_handle",
          "named": true
        },
        {
          "type": "floating_point",
          "named": true
        },
        {
          "type": "for_statement_1",
          "named": true
        },
        {
          "type": "for_statement_2",
          "named": true
        },
        {
          "type": "foreach_statement",
          "named": true
        },
        {
          "type": "function_definition",
          "named": true
        },
        {
          "type": "goto_expression",
          "named": true
        },
        {
          "type": "grep_or_map_function",
          "named": true
        },
        {
          "type": "hash",
          "named": true
        },
        {
          "type": "hash_access_variable",
          "named": true
        },
        {
          "type": "hash_dereference",
          "named": true
        },
        {
          "type": "hash_ref",
          "named": true
        },
        {
          "type": "hash_variable",
          "named": true
        },
        {
          "type": "hexadecimal",
          "named": true
        },
        {
          "type": "if_statement",
          "named": true
        },
        {
          "type": "integer",
          "named": true
        },
        {
          "type": "join_function",
          "named": true
        },
        {
          "type": "loop_control_statement",
          "named": true
        },
        {
          "type": "method_invocation",
          "named": true
        },
        {
          "type": "named_block_statement",
          "named": true
        },
        {
          "type": "octal",
          "named": true
        },
        {
          "type": "package_statement",
          "named": true
        },
        {
          "type": "package_variable",
          "named": true
        },
        {
          "type": "patter_matcher_m",
          "named": true
        },
        {
          "type": "pattern_matcher",
          "named": true
        },
        {
          "type": "pod_statement",
          "named": true
        },
        {
          "type": "push_function",
          "named": true
        },
        {
          "type": "regex_pattern_qr",
          "named": true
        },
        {
          "type": "require_statement",
          "named": true
        },
        {
          "type": "return_expression",
          "named": true
        },
        {
          "type": "scalar_reference",
          "named": true
        },
        {
          "type": "scalar_variable",
          "named": true
        },
        {
          "type": "scientific_notation",
          "named": true
        },
        {
          "type": "semi_colon",
          "named": true
        },
        {
          "type": "single_line_statement",
          "named": true
        },
        {
          "type": "sort_function",
          "named": true
        },
        {
          "type": "special_array_variable",
          "named": true
        },
        {
          "type": "special_block",
          "named": true
        },
        {
          "type": "special_hash_variable",
          "named": true
        },
        {
          "type": "special_literal",
          "named": true
        },
        {
          "type": "special_scalar_variable",
          "named": true
        },
        {
          "type": "standalone_block",
          "named": true
        },
        {
          "type": "standard_input",
          "named": true
        },
        {
          "type": "standard_input_to_identifier",
          "named": true
        },
        {
          "type": "standard_input_to_variable",
          "named": true
        },
        {
          "type": "string_double_quoted",
          "named": true
        },
        {
          "type": "string_q_quoted",
          "named": true
        },
        {
          "type": "string_qq_quoted",
          "named": true
        },
        {
          "type": "string_single_quoted",
          "named": true
        },
        {
          "type": "substitution_pattern_s",
          "named": true
        },
        {
          "type": "ternary_expression",
          "named": true
        },
        {
          "type": "to_reference",
          "named": true
        },
        {
          "type": "transliteration_tr_or_y",
          "named": true
        },
        {
          "type": "true",
          "named": true
        },
        {
          "type": "type_glob",
          "named": true
        },
        {
          "type": "unary_expression",
          "named": true
        },
        {
          "type": "unless_statement",
          "named": true
        },
        {
          "type": "unpack_function",
          "named": true
        },
        {
          "type": "until_statement",
          "named": true
        },
        {
          "type": "use_constant_statement",
          "named": true
        },
        {
          "type": "use_no_feature_statement",
          "named": true
        },
        {
          "type": "use_no_if_statement",
          "named": true
        },
        {
          "type": "use_no_statement",
          "named": true
        },
        {
          "type": "use_no_subs_statement",
          "named": true
        },
        {
          "type": "use_no_version",
          "named": true
        },
        {
          "type": "use_parent_statement",
          "named": true
        },
        {
          "type": "variable_declaration",
          "named": true
        },
        {
          "type": "while_statement",
          "named": true
        },
        {
          "type": "word_list_qw",
          "named": true
        }
      ]
    }
  },
  {
    "type": "standard_input",
    "named": true,
    "fields": {}
  },
  {
    "type": "standard_input_to_identifier",
    "named": true,
    "fields": {},
    "children": {
      "multiple": false,
      "required": true,
      "types": [
        {
          "type": "identifier",
          "named": true
        }
      ]
    }
  },
  {
    "type": "standard_input_to_variable",
    "named": true,
    "fields": {},
    "children": {
      "multiple": false,
      "required": true,
      "types": [
        {
          "type": "scalar_variable",
          "named": true
        }
      ]
    }
  },
  {
    "type": "string_double_quoted",
    "named": true,
    "fields": {},
    "children": {
      "multiple": true,
      "required": false,
      "types": [
        {
          "type": "escape_sequence",
          "named": true
        },
        {
          "type": "interpolation",
          "named": true
        }
      ]
    }
  },
  {
    "type": "string_q_quoted",
    "named": true,
    "fields": {}
  },
  {
    "type": "string_qq_quoted",
    "named": true,
    "fields": {},
    "children": {
      "multiple": true,
      "required": true,
      "types": [
        {
          "type": "end_delimiter",
          "named": true
        },
        {
          "type": "escape_sequence",
          "named": true
        },
        {
          "type": "interpolation",
          "named": true
        },
        {
          "type": "start_delimiter",
          "named": true
        }
      ]
    }
  },
  {
    "type": "string_single_quoted",
    "named": true,
    "fields": {}
  },
  {
    "type": "substitution_pattern_s",
    "named": true,
    "fields": {
      "regex_option": {
        "multiple": false,
        "required": false,
        "types": [
          {
            "type": "regex_option_for_substitution",
            "named": true
          }
        ]
      },
      "replace": {
        "multiple": false,
        "required": false,
        "types": [
          {
            "type": "identifier_2",
            "named": true
          }
        ]
      }
    },
    "children": {
      "multiple": false,
      "required": false,
      "types": [
        {
          "type": "regex_pattern",
          "named": true
        }
      ]
    }
  },
  {
    "type": "ternary_expression",
    "named": true,
    "fields": {
      "condition": {
        "multiple": true,
        "required": true,
        "types": [
          {
            "type": "(",
            "named": false
          },
          {
            "type": ")",
            "named": false
          },
          {
            "type": "anonymous_function",
            "named": true
          },
          {
            "type": "array",
            "named": true
          },
          {
            "type": "array_access_variable",
            "named": true
          },
          {
            "type": "array_dereference",
            "named": true
          },
          {
            "type": "array_function",
            "named": true
          },
          {
            "type": "array_ref",
            "named": true
          },
          {
            "type": "array_variable",
            "named": true
          },
          {
            "type": "binary_expression",
            "named": true
          },
          {
            "type": "bless",
            "named": true
          },
          {
            "type": "call_expression",
            "named": true
          },
          {
            "type": "call_expression_recursive",
            "named": true
          },
          {
            "type": "command_qx_quoted",
            "named": true
          },
          {
            "type": "false",
            "named": true
          },
          {
            "type": "file_handle",
            "named": true
          },
          {
            "type": "floating_point",
            "named": true
          },
          {
            "type": "goto_expression",
            "named": true
          },
          {
            "type": "grep_or_map_function",
            "named": true
          },
          {
            "type": "hash",
            "named": true
          },
          {
            "type": "hash_access_variable",
            "named": true
          },
          {
            "type": "hash_dereference",
            "named": true
          },
          {
            "type": "hash_ref",
            "named": true
          },
          {
            "type": "hash_variable",
            "named": true
          },
          {
            "type": "hexadecimal",
            "named": true
          },
          {
            "type": "integer",
            "named": true
          },
          {
            "type": "join_function",
            "named": true
          },
          {
            "type": "method_invocation",
            "named": true
          },
          {
            "type": "octal",
            "named": true
          },
          {
            "type": "package_variable",
            "named": true
          },
          {
            "type": "patter_matcher_m",
            "named": true
          },
          {
            "type": "pattern_matcher",
            "named": true
          },
          {
            "type": "push_function",
            "named": true
          },
          {
            "type": "regex_pattern_qr",
            "named": true
          },
          {
            "type": "scalar_reference",
            "named": true
          },
          {
            "type": "scalar_variable",
            "named": true
          },
          {
            "type": "scientific_notation",
            "named": true
          },
          {
            "type": "sort_function",
            "named": true
          },
          {
            "type": "special_array_variable",
            "named": true
          },
          {
            "type": "special_hash_variable",
            "named": true
          },
          {
            "type": "special_scalar_variable",
            "named": true
          },
          {
            "type": "standard_input",
            "named": true
          },
          {
            "type": "standard_input_to_identifier",
            "named": true
          },
          {
            "type": "standard_input_to_variable",
            "named": true
          },
          {
            "type": "string_double_quoted",
            "named": true
          },
          {
            "type": "string_q_quoted",
            "named": true
          },
          {
            "type": "string_qq_quoted",
            "named": true
          },
          {
            "type": "string_single_quoted",
            "named": true
          },
          {
            "type": "substitution_pattern_s",
            "named": true
          },
          {
            "type": "ternary_expression",
            "named": true
          },
          {
            "type": "to_reference",
            "named": true
          },
          {
            "type": "transliteration_tr_or_y",
            "named": true
          },
          {
            "type": "true",
            "named": true
          },
          {
            "type": "type_glob",
            "named": true
          },
          {
            "type": "unary_expression",
            "named": true
          },
          {
            "type": "unpack_function",
            "named": true
          },
          {
            "type": "word_list_qw",
            "named": true
          }
        ]
      },
      "false": {
        "multiple": true,
        "required": true,
        "types": [
          {
            "type": "(",
            "named": false
          },
          {
            "type": ")",
            "named": false
          },
          {
            "type": "anonymous_function",
            "named": true
          },
          {
            "type": "array",
            "named": true
          },
          {
            "type": "array_access_variable",
            "named": true
          },
          {
            "type": "array_dereference",
            "named": true
          },
          {
            "type": "array_function",
            "named": true
          },
          {
            "type": "array_ref",
            "named": true
          },
          {
            "type": "array_variable",
            "named": true
          },
          {
            "type": "binary_expression",
            "named": true
          },
          {
            "type": "bless",
            "named": true
          },
          {
            "type": "call_expression",
            "named": true
          },
          {
            "type": "call_expression_recursive",
            "named": true
          },
          {
            "type": "command_qx_quoted",
            "named": true
          },
          {
            "type": "false",
            "named": true
          },
          {
            "type": "file_handle",
            "named": true
          },
          {
            "type": "floating_point",
            "named": true
          },
          {
            "type": "goto_expression",
            "named": true
          },
          {
            "type": "grep_or_map_function",
            "named": true
          },
          {
            "type": "hash",
            "named": true
          },
          {
            "type": "hash_access_variable",
            "named": true
          },
          {
            "type": "hash_dereference",
            "named": true
          },
          {
            "type": "hash_ref",
            "named": true
          },
          {
            "type": "hash_variable",
            "named": true
          },
          {
            "type": "hexadecimal",
            "named": true
          },
          {
            "type": "integer",
            "named": true
          },
          {
            "type": "join_function",
            "named": true
          },
          {
            "type": "method_invocation",
            "named": true
          },
          {
            "type": "octal",
            "named": true
          },
          {
            "type": "package_variable",
            "named": true
          },
          {
            "type": "patter_matcher_m",
            "named": true
          },
          {
            "type": "pattern_matcher",
            "named": true
          },
          {
            "type": "push_function",
            "named": true
          },
          {
            "type": "regex_pattern_qr",
            "named": true
          },
          {
            "type": "scalar_reference",
            "named": true
          },
          {
            "type": "scalar_variable",
            "named": true
          },
          {
            "type": "scientific_notation",
            "named": true
          },
          {
            "type": "sort_function",
            "named": true
          },
          {
            "type": "special_array_variable",
            "named": true
          },
          {
            "type": "special_hash_variable",
            "named": true
          },
          {
            "type": "special_scalar_variable",
            "named": true
          },
          {
            "type": "standard_input",
            "named": true
          },
          {
            "type": "standard_input_to_identifier",
            "named": true
          },
          {
            "type": "standard_input_to_variable",
            "named": true
          },
          {
            "type": "string_double_quoted",
            "named": true
          },
          {
            "type": "string_q_quoted",
            "named": true
          },
          {
            "type": "string_qq_quoted",
            "named": true
          },
          {
            "type": "string_single_quoted",
            "named": true
          },
          {
            "type": "substitution_pattern_s",
            "named": true
          },
          {
            "type": "ternary_expression",
            "named": true
          },
          {
            "type": "to_reference",
            "named": true
          },
          {
            "type": "transliteration_tr_or_y",
            "named": true
          },
          {
            "type": "true",
            "named": true
          },
          {
            "type": "type_glob",
            "named": true
          },
          {
            "type": "unary_expression",
            "named": true
          },
          {
            "type": "unpack_function",
            "named": true
          },
          {
            "type": "word_list_qw",
            "named": true
          }
        ]
      },
      "operator": {
        "multiple": true,
        "required": true,
        "types": [
          {
            "type": ":",
            "named": false
          },
          {
            "type": "?",
            "named": false
          }
        ]
      },
      "true": {
        "multiple": true,
        "required": true,
        "types": [
          {
            "type": "(",
            "named": false
          },
          {
            "type": ")",
            "named": false
          },
          {
            "type": "anonymous_function",
            "named": true
          },
          {
            "type": "array",
            "named": true
          },
          {
            "type": "array_access_variable",
            "named": true
          },
          {
            "type": "array_dereference",
            "named": true
          },
          {
            "type": "array_function",
            "named": true
          },
          {
            "type": "array_ref",
            "named": true
          },
          {
            "type": "array_variable",
            "named": true
          },
          {
            "type": "binary_expression",
            "named": true
          },
          {
            "type": "bless",
            "named": true
          },
          {
            "type": "call_expression",
            "named": true
          },
          {
            "type": "call_expression_recursive",
            "named": true
          },
          {
            "type": "command_qx_quoted",
            "named": true
          },
          {
            "type": "false",
            "named": true
          },
          {
            "type": "file_handle",
            "named": true
          },
          {
            "type": "floating_point",
            "named": true
          },
          {
            "type": "goto_expression",
            "named": true
          },
          {
            "type": "grep_or_map_function",
            "named": true
          },
          {
            "type": "hash",
            "named": true
          },
          {
            "type": "hash_access_variable",
            "named": true
          },
          {
            "type": "hash_dereference",
            "named": true
          },
          {
            "type": "hash_ref",
            "named": true
          },
          {
            "type": "hash_variable",
            "named": true
          },
          {
            "type": "hexadecimal",
            "named": true
          },
          {
            "type": "integer",
            "named": true
          },
          {
            "type": "join_function",
            "named": true
          },
          {
            "type": "method_invocation",
            "named": true
          },
          {
            "type": "octal",
            "named": true
          },
          {
            "type": "package_variable",
            "named": true
          },
          {
            "type": "patter_matcher_m",
            "named": true
          },
          {
            "type": "pattern_matcher",
            "named": true
          },
          {
            "type": "push_function",
            "named": true
          },
          {
            "type": "regex_pattern_qr",
            "named": true
          },
          {
            "type": "scalar_reference",
            "named": true
          },
          {
            "type": "scalar_variable",
            "named": true
          },
          {
            "type": "scientific_notation",
            "named": true
          },
          {
            "type": "sort_function",
            "named": true
          },
          {
            "type": "special_array_variable",
            "named": true
          },
          {
            "type": "special_hash_variable",
            "named": true
          },
          {
            "type": "special_scalar_variable",
            "named": true
          },
          {
            "type": "standard_input",
            "named": true
          },
          {
            "type": "standard_input_to_identifier",
            "named": true
          },
          {
            "type": "standard_input_to_variable",
            "named": true
          },
          {
            "type": "string_double_quoted",
            "named": true
          },
          {
            "type": "string_q_quoted",
            "named": true
          },
          {
            "type": "string_qq_quoted",
            "named": true
          },
          {
            "type": "string_single_quoted",
            "named": true
          },
          {
            "type": "substitution_pattern_s",
            "named": true
          },
          {
            "type": "ternary_expression",
            "named": true
          },
          {
            "type": "to_reference",
            "named": true
          },
          {
            "type": "transliteration_tr_or_y",
            "named": true
          },
          {
            "type": "true",
            "named": true
          },
          {
            "type": "type_glob",
            "named": true
          },
          {
            "type": "unary_expression",
            "named": true
          },
          {
            "type": "unpack_function",
            "named": true
          },
          {
            "type": "word_list_qw",
            "named": true
          }
        ]
      }
    }
  },
  {
    "type": "ternary_expression_in_hash",
    "named": true,
    "fields": {
      "condition": {
        "multiple": true,
        "required": true,
        "types": [
          {
            "type": "(",
            "named": false
          },
          {
            "type": ")",
            "named": false
          },
          {
            "type": "anonymous_function",
            "named": true
          },
          {
            "type": "array",
            "named": true
          },
          {
            "type": "array_access_variable",
            "named": true
          },
          {
            "type": "array_dereference",
            "named": true
          },
          {
            "type": "array_function",
            "named": true
          },
          {
            "type": "array_ref",
            "named": true
          },
          {
            "type": "array_variable",
            "named": true
          },
          {
            "type": "binary_expression",
            "named": true
          },
          {
            "type": "bless",
            "named": true
          },
          {
            "type": "call_expression",
            "named": true
          },
          {
            "type": "call_expression_recursive",
            "named": true
          },
          {
            "type": "command_qx_quoted",
            "named": true
          },
          {
            "type": "false",
            "named": true
          },
          {
            "type": "file_handle",
            "named": true
          },
          {
            "type": "floating_point",
            "named": true
          },
          {
            "type": "goto_expression",
            "named": true
          },
          {
            "type": "grep_or_map_function",
            "named": true
          },
          {
            "type": "hash",
            "named": true
          },
          {
            "type": "hash_access_variable",
            "named": true
          },
          {
            "type": "hash_dereference",
            "named": true
          },
          {
            "type": "hash_ref",
            "named": true
          },
          {
            "type": "hash_variable",
            "named": true
          },
          {
            "type": "hexadecimal",
            "named": true
          },
          {
            "type": "integer",
            "named": true
          },
          {
            "type": "join_function",
            "named": true
          },
          {
            "type": "method_invocation",
            "named": true
          },
          {
            "type": "octal",
            "named": true
          },
          {
            "type": "package_variable",
            "named": true
          },
          {
            "type": "patter_matcher_m",
            "named": true
          },
          {
            "type": "pattern_matcher",
            "named": true
          },
          {
            "type": "push_function",
            "named": true
          },
          {
            "type": "regex_pattern_qr",
            "named": true
          },
          {
            "type": "scalar_reference",
            "named": true
          },
          {
            "type": "scalar_variable",
            "named": true
          },
          {
            "type": "scientific_notation",
            "named": true
          },
          {
            "type": "sort_function",
            "named": true
          },
          {
            "type": "special_array_variable",
            "named": true
          },
          {
            "type": "special_hash_variable",
            "named": true
          },
          {
            "type": "special_scalar_variable",
            "named": true
          },
          {
            "type": "standard_input",
            "named": true
          },
          {
            "type": "standard_input_to_identifier",
            "named": true
          },
          {
            "type": "standard_input_to_variable",
            "named": true
          },
          {
            "type": "string_double_quoted",
            "named": true
          },
          {
            "type": "string_q_quoted",
            "named": true
          },
          {
            "type": "string_qq_quoted",
            "named": true
          },
          {
            "type": "string_single_quoted",
            "named": true
          },
          {
            "type": "substitution_pattern_s",
            "named": true
          },
          {
            "type": "ternary_expression",
            "named": true
          },
          {
            "type": "to_reference",
            "named": true
          },
          {
            "type": "transliteration_tr_or_y",
            "named": true
          },
          {
            "type": "true",
            "named": true
          },
          {
            "type": "type_glob",
            "named": true
          },
          {
            "type": "unary_expression",
            "named": true
          },
          {
            "type": "unpack_function",
            "named": true
          },
          {
            "type": "word_list_qw",
            "named": true
          }
        ]
      },
      "false": {
        "multiple": false,
        "required": true,
        "types": [
          {
            "type": "hash",
            "named": true
          }
        ]
      },
      "operator": {
        "multiple": true,
        "required": true,
        "types": [
          {
            "type": ":",
            "named": false
          },
          {
            "type": "?",
            "named": false
          }
        ]
      },
      "true": {
        "multiple": false,
        "required": true,
        "types": [
          {
            "type": "hash",
            "named": true
          }
        ]
      }
    }
  },
  {
    "type": "to_reference",
    "named": true,
    "fields": {},
    "children": {
      "multiple": false,
      "required": true,
      "types": [
        {
          "type": "array",
          "named": true
        },
        {
          "type": "array_variable",
          "named": true
        },
        {
          "type": "hash",
          "named": true
        },
        {
          "type": "hash_variable",
          "named": true
        }
      ]
    }
  },
  {
    "type": "transliteration_tr_or_y",
    "named": true,
    "fields": {
      "regex_option": {
        "multiple": false,
        "required": false,
        "types": [
          {
            "type": "regex_option_for_transliteration",
            "named": true
          }
        ]
      },
      "replacement_list": {
        "multiple": false,
        "required": false,
        "types": [
          {
            "type": "regex_pattern",
            "named": true
          }
        ]
      },
      "search_list": {
        "multiple": false,
        "required": false,
        "types": [
          {
            "type": "regex_pattern",
            "named": true
          }
        ]
      }
    }
  },
  {
    "type": "type_glob",
    "named": true,
    "fields": {},
    "children": {
      "multiple": false,
      "required": true,
      "types": [
        {
          "type": "identifier",
          "named": true
        }
      ]
    }
  },
  {
    "type": "type_glob_declaration",
    "named": true,
    "fields": {},
    "children": {
      "multiple": false,
      "required": true,
      "types": [
        {
          "type": "type_glob",
          "named": true
        }
      ]
    }
  },
  {
    "type": "unary_expression",
    "named": true,
    "fields": {
      "operator": {
        "multiple": false,
        "required": true,
        "types": [
          {
            "type": "!",
            "named": false
          },
          {
            "type": "+",
            "named": false
          },
          {
            "type": "++",
            "named": false
          },
          {
            "type": "-",
            "named": false
          },
          {
            "type": "--",
            "named": false
          },
          {
            "type": "\\",
            "named": false
          },
          {
            "type": "and",
            "named": false
          },
          {
            "type": "not",
            "named": false
          },
          {
            "type": "~",
            "named": false
          }
        ]
      },
      "variable": {
        "multiple": true,
        "required": true,
        "types": [
          {
            "type": "(",
            "named": false
          },
          {
            "type": ")",
            "named": false
          },
          {
            "type": "anonymous_function",
            "named": true
          },
          {
            "type": "array",
            "named": true
          },
          {
            "type": "array_access_variable",
            "named": true
          },
          {
            "type": "array_dereference",
            "named": true
          },
          {
            "type": "array_function",
            "named": true
          },
          {
            "type": "array_ref",
            "named": true
          },
          {
            "type": "array_variable",
            "named": true
          },
          {
            "type": "binary_expression",
            "named": true
          },
          {
            "type": "bless",
            "named": true
          },
          {
            "type": "call_expression",
            "named": true
          },
          {
            "type": "call_expression_recursive",
            "named": true
          },
          {
            "type": "command_qx_quoted",
            "named": true
          },
          {
            "type": "false",
            "named": true
          },
          {
            "type": "file_handle",
            "named": true
          },
          {
            "type": "floating_point",
            "named": true
          },
          {
            "type": "goto_expression",
            "named": true
          },
          {
            "type": "grep_or_map_function",
            "named": true
          },
          {
            "type": "hash",
            "named": true
          },
          {
            "type": "hash_access_variable",
            "named": true
          },
          {
            "type": "hash_dereference",
            "named": true
          },
          {
            "type": "hash_ref",
            "named": true
          },
          {
            "type": "hash_variable",
            "named": true
          },
          {
            "type": "hexadecimal",
            "named": true
          },
          {
            "type": "integer",
            "named": true
          },
          {
            "type": "join_function",
            "named": true
          },
          {
            "type": "method_invocation",
            "named": true
          },
          {
            "type": "octal",
            "named": true
          },
          {
            "type": "package_variable",
            "named": true
          },
          {
            "type": "patter_matcher_m",
            "named": true
          },
          {
            "type": "pattern_matcher",
            "named": true
          },
          {
            "type": "push_function",
            "named": true
          },
          {
            "type": "regex_pattern_qr",
            "named": true
          },
          {
            "type": "scalar_reference",
            "named": true
          },
          {
            "type": "scalar_variable",
            "named": true
          },
          {
            "type": "scientific_notation",
            "named": true
          },
          {
            "type": "sort_function",
            "named": true
          },
          {
            "type": "special_array_variable",
            "named": true
          },
          {
            "type": "special_hash_variable",
            "named": true
          },
          {
            "type": "special_scalar_variable",
            "named": true
          },
          {
            "type": "standard_input",
            "named": true
          },
          {
            "type": "standard_input_to_identifier",
            "named": true
          },
          {
            "type": "standard_input_to_variable",
            "named": true
          },
          {
            "type": "string_double_quoted",
            "named": true
          },
          {
            "type": "string_q_quoted",
            "named": true
          },
          {
            "type": "string_qq_quoted",
            "named": true
          },
          {
            "type": "string_single_quoted",
            "named": true
          },
          {
            "type": "substitution_pattern_s",
            "named": true
          },
          {
            "type": "ternary_expression",
            "named": true
          },
          {
            "type": "to_reference",
            "named": true
          },
          {
            "type": "transliteration_tr_or_y",
            "named": true
          },
          {
            "type": "true",
            "named": true
          },
          {
            "type": "type_glob",
            "named": true
          },
          {
            "type": "unary_expression",
            "named": true
          },
          {
            "type": "unpack_function",
            "named": true
          },
          {
            "type": "word_list_qw",
            "named": true
          }
        ]
      }
    }
  },
  {
    "type": "unless_simple_statement",
    "named": true,
    "fields": {
      "condition": {
        "multiple": true,
        "required": true,
        "types": [
          {
            "type": "(",
            "named": false
          },
          {
            "type": ")",
            "named": false
          },
          {
            "type": "anonymous_function",
            "named": true
          },
          {
            "type": "array",
            "named": true
          },
          {
            "type": "array_access_variable",
            "named": true
          },
          {
            "type": "array_dereference",
            "named": true
          },
          {
            "type": "array_function",
            "named": true
          },
          {
            "type": "array_ref",
            "named": true
          },
          {
            "type": "array_variable",
            "named": true
          },
          {
            "type": "binary_expression",
            "named": true
          },
          {
            "type": "bless",
            "named": true
          },
          {
            "type": "call_expression",
            "named": true
          },
          {
            "type": "call_expression_recursive",
            "named": true
          },
          {
            "type": "command_qx_quoted",
            "named": true
          },
          {
            "type": "false",
            "named": true
          },
          {
            "type": "file_handle",
            "named": true
          },
          {
            "type": "floating_point",
            "named": true
          },
          {
            "type": "goto_expression",
            "named": true
          },
          {
            "type": "grep_or_map_function",
            "named": true
          },
          {
            "type": "hash",
            "named": true
          },
          {
            "type": "hash_access_variable",
            "named": true
          },
          {
            "type": "hash_dereference",
            "named": true
          },
          {
            "type": "hash_ref",
            "named": true
          },
          {
            "type": "hash_variable",
            "named": true
          },
          {
            "type": "hexadecimal",
            "named": true
          },
          {
            "type": "integer",
            "named": true
          },
          {
            "type": "join_function",
            "named": true
          },
          {
            "type": "method_invocation",
            "named": true
          },
          {
            "type": "octal",
            "named": true
          },
          {
            "type": "package_variable",
            "named": true
          },
          {
            "type": "parenthesized_expression",
            "named": true
          },
          {
            "type": "patter_matcher_m",
            "named": true
          },
          {
            "type": "pattern_matcher",
            "named": true
          },
          {
            "type": "push_function",
            "named": true
          },
          {
            "type": "regex_pattern_qr",
            "named": true
          },
          {
            "type": "scalar_reference",
            "named": true
          },
          {
            "type": "scalar_variable",
            "named": true
          },
          {
            "type": "scientific_notation",
            "named": true
          },
          {
            "type": "sort_function",
            "named": true
          },
          {
            "type": "special_array_variable",
            "named": true
          },
          {
            "type": "special_hash_variable",
            "named": true
          },
          {
            "type": "special_scalar_variable",
            "named": true
          },
          {
            "type": "standard_input",
            "named": true
          },
          {
            "type": "standard_input_to_identifier",
            "named": true
          },
          {
            "type": "standard_input_to_variable",
            "named": true
          },
          {
            "type": "string_double_quoted",
            "named": true
          },
          {
            "type": "string_q_quoted",
            "named": true
          },
          {
            "type": "string_qq_quoted",
            "named": true
          },
          {
            "type": "string_single_quoted",
            "named": true
          },
          {
            "type": "substitution_pattern_s",
            "named": true
          },
          {
            "type": "ternary_expression",
            "named": true
          },
          {
            "type": "to_reference",
            "named": true
          },
          {
            "type": "transliteration_tr_or_y",
            "named": true
          },
          {
            "type": "true",
            "named": true
          },
          {
            "type": "type_glob",
            "named": true
          },
          {
            "type": "unary_expression",
            "named": true
          },
          {
            "type": "unpack_function",
            "named": true
          },
          {
            "type": "word_list_qw",
            "named": true
          }
        ]
      }
    },
    "children": {
      "multiple": false,
      "required": true,
      "types": [
        {
          "type": "semi_colon",
          "named": true
        }
      ]
    }
  },
  {
    "type": "unless_statement",
    "named": true,
    "fields": {
      "alternative": {
        "multiple": false,
        "required": false,
        "types": [
          {
            "type": "block",
            "named": true
          }
        ]
      },
      "alternative_if_consequence": {
        "multiple": true,
        "required": false,
        "types": [
          {
            "type": "block",
            "named": true
          }
        ]
      },
      "condition": {
        "multiple": true,
        "required": true,
        "types": [
          {
            "type": "parenthesized_expression",
            "named": true
          }
        ]
      },
      "consequence": {
        "multiple": false,
        "required": true,
        "types": [
          {
            "type": "block",
            "named": true
          }
        ]
      }
    }
  },
  {
    "type": "unpack_function",
    "named": true,
    "fields": {},
    "children": {
      "multiple": true,
      "required": true,
      "types": [
        {
          "type": "alias",
          "named": true
        },
        {
          "type": "anonymous_function",
          "named": true
        },
        {
          "type": "array",
          "named": true
        },
        {
          "type": "array_access_variable",
          "named": true
        },
        {
          "type": "array_dereference",
          "named": true
        },
        {
          "type": "array_function",
          "named": true
        },
        {
          "type": "array_ref",
          "named": true
        },
        {
          "type": "array_variable",
          "named": true
        },
        {
          "type": "binary_expression",
          "named": true
        },
        {
          "type": "bless",
          "named": true
        },
        {
          "type": "call_expression",
          "named": true
        },
        {
          "type": "call_expression_recursive",
          "named": true
        },
        {
          "type": "command_qx_quoted",
          "named": true
        },
        {
          "type": "false",
          "named": true
        },
        {
          "type": "file_handle",
          "named": true
        },
        {
          "type": "floating_point",
          "named": true
        },
        {
          "type": "goto_expression",
          "named": true
        },
        {
          "type": "grep_or_map_function",
          "named": true
        },
        {
          "type": "hash",
          "named": true
        },
        {
          "type": "hash_access_variable",
          "named": true
        },
        {
          "type": "hash_dereference",
          "named": true
        },
        {
          "type": "hash_ref",
          "named": true
        },
        {
          "type": "hash_variable",
          "named": true
        },
        {
          "type": "hexadecimal",
          "named": true
        },
        {
          "type": "integer",
          "named": true
        },
        {
          "type": "join_function",
          "named": true
        },
        {
          "type": "method_invocation",
          "named": true
        },
        {
          "type": "octal",
          "named": true
        },
        {
          "type": "package_variable",
          "named": true
        },
        {
          "type": "patter_matcher_m",
          "named": true
        },
        {
          "type": "pattern_matcher",
          "named": true
        },
        {
          "type": "push_function",
          "named": true
        },
        {
          "type": "regex_pattern_qr",
          "named": true
        },
        {
          "type": "scalar_reference",
          "named": true
        },
        {
          "type": "scalar_variable",
          "named": true
        },
        {
          "type": "scientific_notation",
          "named": true
        },
        {
          "type": "sort_function",
          "named": true
        },
        {
          "type": "special_array_variable",
          "named": true
        },
        {
          "type": "special_hash_variable",
          "named": true
        },
        {
          "type": "special_scalar_variable",
          "named": true
        },
        {
          "type": "standard_input",
          "named": true
        },
        {
          "type": "standard_input_to_identifier",
          "named": true
        },
        {
          "type": "standard_input_to_variable",
          "named": true
        },
        {
          "type": "string_double_quoted",
          "named": true
        },
        {
          "type": "string_q_quoted",
          "named": true
        },
        {
          "type": "string_qq_quoted",
          "named": true
        },
        {
          "type": "string_single_quoted",
          "named": true
        },
        {
          "type": "substitution_pattern_s",
          "named": true
        },
        {
          "type": "ternary_expression",
          "named": true
        },
        {
          "type": "to_reference",
          "named": true
        },
        {
          "type": "transliteration_tr_or_y",
          "named": true
        },
        {
          "type": "true",
          "named": true
        },
        {
          "type": "type_glob",
          "named": true
        },
        {
          "type": "unary_expression",
          "named": true
        },
        {
          "type": "unpack_function",
          "named": true
        },
        {
          "type": "word_list_qw",
          "named": true
        }
      ]
    }
  },
  {
    "type": "until_simple_statement",
    "named": true,
    "fields": {
      "condition": {
        "multiple": true,
        "required": true,
        "types": [
          {
            "type": "(",
            "named": false
          },
          {
            "type": ")",
            "named": false
          },
          {
            "type": "anonymous_function",
            "named": true
          },
          {
            "type": "array",
            "named": true
          },
          {
            "type": "array_access_variable",
            "named": true
          },
          {
            "type": "array_dereference",
            "named": true
          },
          {
            "type": "array_function",
            "named": true
          },
          {
            "type": "array_ref",
            "named": true
          },
          {
            "type": "array_variable",
            "named": true
          },
          {
            "type": "binary_expression",
            "named": true
          },
          {
            "type": "bless",
            "named": true
          },
          {
            "type": "call_expression",
            "named": true
          },
          {
            "type": "call_expression_recursive",
            "named": true
          },
          {
            "type": "command_qx_quoted",
            "named": true
          },
          {
            "type": "false",
            "named": true
          },
          {
            "type": "file_handle",
            "named": true
          },
          {
            "type": "floating_point",
            "named": true
          },
          {
            "type": "goto_expression",
            "named": true
          },
          {
            "type": "grep_or_map_function",
            "named": true
          },
          {
            "type": "hash",
            "named": true
          },
          {
            "type": "hash_access_variable",
            "named": true
          },
          {
            "type": "hash_dereference",
            "named": true
          },
          {
            "type": "hash_ref",
            "named": true
          },
          {
            "type": "hash_variable",
            "named": true
          },
          {
            "type": "hexadecimal",
            "named": true
          },
          {
            "type": "integer",
            "named": true
          },
          {
            "type": "join_function",
            "named": true
          },
          {
            "type": "method_invocation",
            "named": true
          },
          {
            "type": "octal",
            "named": true
          },
          {
            "type": "package_variable",
            "named": true
          },
          {
            "type": "parenthesized_expression",
            "named": true
          },
          {
            "type": "patter_matcher_m",
            "named": true
          },
          {
            "type": "pattern_matcher",
            "named": true
          },
          {
            "type": "push_function",
            "named": true
          },
          {
            "type": "regex_pattern_qr",
            "named": true
          },
          {
            "type": "scalar_reference",
            "named": true
          },
          {
            "type": "scalar_variable",
            "named": true
          },
          {
            "type": "scientific_notation",
            "named": true
          },
          {
            "type": "sort_function",
            "named": true
          },
          {
            "type": "special_array_variable",
            "named": true
          },
          {
            "type": "special_hash_variable",
            "named": true
          },
          {
            "type": "special_scalar_variable",
            "named": true
          },
          {
            "type": "standard_input",
            "named": true
          },
          {
            "type": "standard_input_to_identifier",
            "named": true
          },
          {
            "type": "standard_input_to_variable",
            "named": true
          },
          {
            "type": "string_double_quoted",
            "named": true
          },
          {
            "type": "string_q_quoted",
            "named": true
          },
          {
            "type": "string_qq_quoted",
            "named": true
          },
          {
            "type": "string_single_quoted",
            "named": true
          },
          {
            "type": "substitution_pattern_s",
            "named": true
          },
          {
            "type": "ternary_expression",
            "named": true
          },
          {
            "type": "to_reference",
            "named": true
          },
          {
            "type": "transliteration_tr_or_y",
            "named": true
          },
          {
            "type": "true",
            "named": true
          },
          {
            "type": "type_glob",
            "named": true
          },
          {
            "type": "unary_expression",
            "named": true
          },
          {
            "type": "unpack_function",
            "named": true
          },
          {
            "type": "word_list_qw",
            "named": true
          }
        ]
      }
    },
    "children": {
      "multiple": false,
      "required": true,
      "types": [
        {
          "type": "semi_colon",
          "named": true
        }
      ]
    }
  },
  {
    "type": "until_statement",
    "named": true,
    "fields": {
      "body": {
        "multiple": true,
        "required": true,
        "types": [
          {
            "type": "block",
            "named": true
          }
        ]
      },
      "condition": {
        "multiple": false,
        "required": true,
        "types": [
          {
            "type": "empty_parenthesized_expression",
            "named": true
          }
        ]
      },
      "label": {
        "multiple": false,
        "required": false,
        "types": [
          {
            "type": "identifier",
            "named": true
          }
        ]
      }
    }
  },
  {
    "type": "use_constant_statement",
    "named": true,
    "fields": {
      "constant": {
        "multiple": false,
        "required": false,
        "types": [
          {
            "type": "identifier",
            "named": true
          },
          {
            "type": "string_double_quoted",
            "named": true
          },
          {
            "type": "string_q_quoted",
            "named": true
          },
          {
            "type": "string_qq_quoted",
            "named": true
          },
          {
            "type": "string_single_quoted",
            "named": true
          }
        ]
      },
      "value": {
        "multiple": true,
        "required": true,
        "types": [
          {
            "type": "(",
            "named": false
          },
          {
            "type": ")",
            "named": false
          },
          {
            "type": "anonymous_function",
            "named": true
          },
          {
            "type": "array",
            "named": true
          },
          {
            "type": "array_access_variable",
            "named": true
          },
          {
            "type": "array_dereference",
            "named": true
          },
          {
            "type": "array_function",
            "named": true
          },
          {
            "type": "array_ref",
            "named": true
          },
          {
            "type": "array_variable",
            "named": true
          },
          {
            "type": "binary_expression",
            "named": true
          },
          {
            "type": "bless",
            "named": true
          },
          {
            "type": "call_expression",
            "named": true
          },
          {
            "type": "call_expression_recursive",
            "named": true
          },
          {
            "type": "command_qx_quoted",
            "named": true
          },
          {
            "type": "false",
            "named": true
          },
          {
            "type": "file_handle",
            "named": true
          },
          {
            "type": "floating_point",
            "named": true
          },
          {
            "type": "goto_expression",
            "named": true
          },
          {
            "type": "grep_or_map_function",
            "named": true
          },
          {
            "type": "hash",
            "named": true
          },
          {
            "type": "hash_access_variable",
            "named": true
          },
          {
            "type": "hash_dereference",
            "named": true
          },
          {
            "type": "hash_ref",
            "named": true
          },
          {
            "type": "hash_variable",
            "named": true
          },
          {
            "type": "hexadecimal",
            "named": true
          },
          {
            "type": "integer",
            "named": true
          },
          {
            "type": "join_function",
            "named": true
          },
          {
            "type": "method_invocation",
            "named": true
          },
          {
            "type": "octal",
            "named": true
          },
          {
            "type": "package_variable",
            "named": true
          },
          {
            "type": "patter_matcher_m",
            "named": true
          },
          {
            "type": "pattern_matcher",
            "named": true
          },
          {
            "type": "push_function",
            "named": true
          },
          {
            "type": "regex_pattern_qr",
            "named": true
          },
          {
            "type": "scalar_reference",
            "named": true
          },
          {
            "type": "scalar_variable",
            "named": true
          },
          {
            "type": "scientific_notation",
            "named": true
          },
          {
            "type": "sort_function",
            "named": true
          },
          {
            "type": "special_array_variable",
            "named": true
          },
          {
            "type": "special_hash_variable",
            "named": true
          },
          {
            "type": "special_scalar_variable",
            "named": true
          },
          {
            "type": "standard_input",
            "named": true
          },
          {
            "type": "standard_input_to_identifier",
            "named": true
          },
          {
            "type": "standard_input_to_variable",
            "named": true
          },
          {
            "type": "string_double_quoted",
            "named": true
          },
          {
            "type": "string_q_quoted",
            "named": true
          },
          {
            "type": "string_qq_quoted",
            "named": true
          },
          {
            "type": "string_single_quoted",
            "named": true
          },
          {
            "type": "substitution_pattern_s",
            "named": true
          },
          {
            "type": "ternary_expression",
            "named": true
          },
          {
            "type": "to_reference",
            "named": true
          },
          {
            "type": "transliteration_tr_or_y",
            "named": true
          },
          {
            "type": "true",
            "named": true
          },
          {
            "type": "type_glob",
            "named": true
          },
          {
            "type": "unary_expression",
            "named": true
          },
          {
            "type": "unpack_function",
            "named": true
          },
          {
            "type": "word_list_qw",
            "named": true
          }
        ]
      }
    },
    "children": {
      "multiple": false,
      "required": true,
      "types": [
        {
          "type": "semi_colon",
          "named": true
        }
      ]
    }
  },
  {
    "type": "use_no_feature_statement",
    "named": true,
    "fields": {
      "no": {
        "multiple": false,
        "required": false,
        "types": [
          {
            "type": "no",
            "named": false
          }
        ]
      },
      "use": {
        "multiple": false,
        "required": false,
        "types": [
          {
            "type": "use",
            "named": false
          }
        ]
      }
    },
    "children": {
      "multiple": true,
      "required": true,
      "types": [
        {
          "type": "array",
          "named": true
        },
        {
          "type": "array_variable",
          "named": true
        },
        {
          "type": "semi_colon",
          "named": true
        },
        {
          "type": "string_double_quoted",
          "named": true
        },
        {
          "type": "string_q_quoted",
          "named": true
        },
        {
          "type": "string_qq_quoted",
          "named": true
        },
        {
          "type": "string_single_quoted",
          "named": true
        },
        {
          "type": "word_list_qw",
          "named": true
        }
      ]
    }
  },
  {
    "type": "use_no_if_statement",
    "named": true,
    "fields": {
      "condition": {
        "multiple": true,
        "required": true,
        "types": [
          {
            "type": "(",
            "named": false
          },
          {
            "type": ")",
            "named": false
          },
          {
            "type": "anonymous_function",
            "named": true
          },
          {
            "type": "array",
            "named": true
          },
          {
            "type": "array_access_variable",
            "named": true
          },
          {
            "type": "array_dereference",
            "named": true
          },
          {
            "type": "array_function",
            "named": true
          },
          {
            "type": "array_ref",
            "named": true
          },
          {
            "type": "array_variable",
            "named": true
          },
          {
            "type": "binary_expression",
            "named": true
          },
          {
            "type": "bless",
            "named": true
          },
          {
            "type": "call_expression",
            "named": true
          },
          {
            "type": "call_expression_recursive",
            "named": true
          },
          {
            "type": "command_qx_quoted",
            "named": true
          },
          {
            "type": "false",
            "named": true
          },
          {
            "type": "file_handle",
            "named": true
          },
          {
            "type": "floating_point",
            "named": true
          },
          {
            "type": "goto_expression",
            "named": true
          },
          {
            "type": "grep_or_map_function",
            "named": true
          },
          {
            "type": "hash",
            "named": true
          },
          {
            "type": "hash_access_variable",
            "named": true
          },
          {
            "type": "hash_dereference",
            "named": true
          },
          {
            "type": "hash_ref",
            "named": true
          },
          {
            "type": "hash_variable",
            "named": true
          },
          {
            "type": "hexadecimal",
            "named": true
          },
          {
            "type": "integer",
            "named": true
          },
          {
            "type": "join_function",
            "named": true
          },
          {
            "type": "method_invocation",
            "named": true
          },
          {
            "type": "octal",
            "named": true
          },
          {
            "type": "package_variable",
            "named": true
          },
          {
            "type": "parenthesized_expression",
            "named": true
          },
          {
            "type": "patter_matcher_m",
            "named": true
          },
          {
            "type": "pattern_matcher",
            "named": true
          },
          {
            "type": "push_function",
            "named": true
          },
          {
            "type": "regex_pattern_qr",
            "named": true
          },
          {
            "type": "scalar_reference",
            "named": true
          },
          {
            "type": "scalar_variable",
            "named": true
          },
          {
            "type": "scientific_notation",
            "named": true
          },
          {
            "type": "sort_function",
            "named": true
          },
          {
            "type": "special_array_variable",
            "named": true
          },
          {
            "type": "special_hash_variable",
            "named": true
          },
          {
            "type": "special_scalar_variable",
            "named": true
          },
          {
            "type": "standard_input",
            "named": true
          },
          {
            "type": "standard_input_to_identifier",
            "named": true
          },
          {
            "type": "standard_input_to_variable",
            "named": true
          },
          {
            "type": "string_double_quoted",
            "named": true
          },
          {
            "type": "string_q_quoted",
            "named": true
          },
          {
            "type": "string_qq_quoted",
            "named": true
          },
          {
            "type": "string_single_quoted",
            "named": true
          },
          {
            "type": "substitution_pattern_s",
            "named": true
          },
          {
            "type": "ternary_expression",
            "named": true
          },
          {
            "type": "to_reference",
            "named": true
          },
          {
            "type": "transliteration_tr_or_y",
            "named": true
          },
          {
            "type": "true",
            "named": true
          },
          {
            "type": "type_glob",
            "named": true
          },
          {
            "type": "unary_expression",
            "named": true
          },
          {
            "type": "unpack_function",
            "named": true
          },
          {
            "type": "word_list_qw",
            "named": true
          }
        ]
      },
      "no": {
        "multiple": false,
        "required": false,
        "types": [
          {
            "type": "no",
            "named": false
          }
        ]
      },
      "use": {
        "multiple": false,
        "required": false,
        "types": [
          {
            "type": "use",
            "named": false
          }
        ]
      }
    },
    "children": {
      "multiple": true,
      "required": true,
      "types": [
        {
          "type": "array",
          "named": true
        },
        {
          "type": "array_variable",
          "named": true
        },
        {
          "type": "module_name",
          "named": true
        },
        {
          "type": "package_name",
          "named": true
        },
        {
          "type": "semi_colon",
          "named": true
        },
        {
          "type": "string_double_quoted",
          "named": true
        },
        {
          "type": "string_q_quoted",
          "named": true
        },
        {
          "type": "string_qq_quoted",
          "named": true
        },
        {
          "type": "string_single_quoted",
          "named": true
        },
        {
          "type": "version",
          "named": true
        },
        {
          "type": "word_list_qw",
          "named": true
        }
      ]
    }
  },
  {
    "type": "use_no_statement",
    "named": true,
    "fields": {
      "no": {
        "multiple": false,
        "required": false,
        "types": [
          {
            "type": "no",
            "named": false
          }
        ]
      },
      "use": {
        "multiple": false,
        "required": false,
        "types": [
          {
            "type": "use",
            "named": false
          }
        ]
      }
    },
    "children": {
      "multiple": true,
      "required": true,
      "types": [
        {
          "type": "array",
          "named": true
        },
        {
          "type": "array_variable",
          "named": true
        },
        {
          "type": "module_name",
          "named": true
        },
        {
          "type": "package_name",
          "named": true
        },
        {
          "type": "semi_colon",
          "named": true
        },
        {
          "type": "string_double_quoted",
          "named": true
        },
        {
          "type": "string_q_quoted",
          "named": true
        },
        {
          "type": "string_qq_quoted",
          "named": true
        },
        {
          "type": "string_single_quoted",
          "named": true
        },
        {
          "type": "version",
          "named": true
        },
        {
          "type": "word_list_qw",
          "named": true
        }
      ]
    }
  },
  {
    "type": "use_no_subs_statement",
    "named": true,
    "fields": {
      "no": {
        "multiple": false,
        "required": false,
        "types": [
          {
            "type": "no",
            "named": false
          }
        ]
      },
      "use": {
        "multiple": false,
        "required": false,
        "types": [
          {
            "type": "use",
            "named": false
          }
        ]
      }
    },
    "children": {
      "multiple": true,
      "required": true,
      "types": [
        {
          "type": "array",
          "named": true
        },
        {
          "type": "array_variable",
          "named": true
        },
        {
          "type": "semi_colon",
          "named": true
        },
        {
          "type": "word_list_qw",
          "named": true
        }
      ]
    }
  },
  {
    "type": "use_no_version",
    "named": true,
    "fields": {
      "no": {
        "multiple": false,
        "required": false,
        "types": [
          {
            "type": "no",
            "named": false
          }
        ]
      },
      "use": {
        "multiple": false,
        "required": false,
        "types": [
          {
            "type": "use",
            "named": false
          }
        ]
      },
      "version": {
        "multiple": false,
        "required": true,
        "types": [
          {
            "type": "version",
            "named": true
          }
        ]
      }
    },
    "children": {
      "multiple": false,
      "required": true,
      "types": [
        {
          "type": "semi_colon",
          "named": true
        }
      ]
    }
  },
  {
    "type": "use_parent_statement",
    "named": true,
    "fields": {},
    "children": {
      "multiple": true,
      "required": true,
      "types": [
        {
          "type": "no_require",
          "named": true
        },
        {
          "type": "semi_colon",
          "named": true
        },
        {
          "type": "string_double_quoted",
          "named": true
        },
        {
          "type": "string_q_quoted",
          "named": true
        },
        {
          "type": "string_qq_quoted",
          "named": true
        },
        {
          "type": "string_single_quoted",
          "named": true
        },
        {
          "type": "word_list_qw",
          "named": true
        }
      ]
    }
  },
  {
    "type": "variable_declaration",
    "named": true,
    "fields": {
      "value": {
        "multiple": true,
        "required": false,
        "types": [
          {
            "type": "(",
            "named": false
          },
          {
            "type": ")",
            "named": false
          },
          {
            "type": "anonymous_function",
            "named": true
          },
          {
            "type": "array",
            "named": true
          },
          {
            "type": "array_access_variable",
            "named": true
          },
          {
            "type": "array_dereference",
            "named": true
          },
          {
            "type": "array_function",
            "named": true
          },
          {
            "type": "array_ref",
            "named": true
          },
          {
            "type": "array_variable",
            "named": true
          },
          {
            "type": "binary_expression",
            "named": true
          },
          {
            "type": "bless",
            "named": true
          },
          {
            "type": "call_expression",
            "named": true
          },
          {
            "type": "call_expression_recursive",
            "named": true
          },
          {
            "type": "command_qx_quoted",
            "named": true
          },
          {
            "type": "false",
            "named": true
          },
          {
            "type": "file_handle",
            "named": true
          },
          {
            "type": "floating_point",
            "named": true
          },
          {
            "type": "goto_expression",
            "named": true
          },
          {
            "type": "grep_or_map_function",
            "named": true
          },
          {
            "type": "hash",
            "named": true
          },
          {
            "type": "hash_access_variable",
            "named": true
          },
          {
            "type": "hash_dereference",
            "named": true
          },
          {
            "type": "hash_ref",
            "named": true
          },
          {
            "type": "hash_variable",
            "named": true
          },
          {
            "type": "hexadecimal",
            "named": true
          },
          {
            "type": "integer",
            "named": true
          },
          {
            "type": "join_function",
            "named": true
          },
          {
            "type": "method_invocation",
            "named": true
          },
          {
            "type": "octal",
            "named": true
          },
          {
            "type": "package_variable",
            "named": true
          },
          {
            "type": "patter_matcher_m",
            "named": true
          },
          {
            "type": "pattern_matcher",
            "named": true
          },
          {
            "type": "push_function",
            "named": true
          },
          {
            "type": "regex_pattern_qr",
            "named": true
          },
          {
            "type": "scalar_reference",
            "named": true
          },
          {
            "type": "scalar_variable",
            "named": true
          },
          {
            "type": "scientific_notation",
            "named": true
          },
          {
            "type": "sort_function",
            "named": true
          },
          {
            "type": "special_array_variable",
            "named": true
          },
          {
            "type": "special_hash_variable",
            "named": true
          },
          {
            "type": "special_scalar_variable",
            "named": true
          },
          {
            "type": "standard_input",
            "named": true
          },
          {
            "type": "standard_input_to_identifier",
            "named": true
          },
          {
            "type": "standard_input_to_variable",
            "named": true
          },
          {
            "type": "string_double_quoted",
            "named": true
          },
          {
            "type": "string_q_quoted",
            "named": true
          },
          {
            "type": "string_qq_quoted",
            "named": true
          },
          {
            "type": "string_single_quoted",
            "named": true
          },
          {
            "type": "substitution_pattern_s",
            "named": true
          },
          {
            "type": "ternary_expression",
            "named": true
          },
          {
            "type": "to_reference",
            "named": true
          },
          {
            "type": "transliteration_tr_or_y",
            "named": true
          },
          {
            "type": "true",
            "named": true
          },
          {
            "type": "type_glob",
            "named": true
          },
          {
            "type": "unary_expression",
            "named": true
          },
          {
            "type": "unpack_function",
            "named": true
          },
          {
            "type": "word_list_qw",
            "named": true
          }
        ]
      }
    },
    "children": {
      "multiple": true,
      "required": false,
      "types": [
        {
          "type": "multi_var_declaration",
          "named": true
        },
        {
          "type": "scope",
          "named": true
        },
        {
          "type": "semi_colon",
          "named": true
        },
        {
          "type": "single_var_declaration",
          "named": true
        },
        {
          "type": "type_glob",
          "named": true
        },
        {
          "type": "type_glob_declaration",
          "named": true
        }
      ]
    }
  },
  {
    "type": "variable_declarator",
    "named": true,
    "fields": {
      "name": {
        "multiple": false,
        "required": true,
        "types": [
          {
            "type": "array_variable",
            "named": true
          },
          {
            "type": "hash_variable",
            "named": true
          },
          {
            "type": "scalar_variable",
            "named": true
          }
        ]
      }
    }
  },
  {
    "type": "version",
    "named": true,
    "fields": {}
  },
  {
    "type": "when_simple_statement",
    "named": true,
    "fields": {
      "condition": {
        "multiple": true,
        "required": true,
        "types": [
          {
            "type": "(",
            "named": false
          },
          {
            "type": ")",
            "named": false
          },
          {
            "type": "anonymous_function",
            "named": true
          },
          {
            "type": "array",
            "named": true
          },
          {
            "type": "array_access_variable",
            "named": true
          },
          {
            "type": "array_dereference",
            "named": true
          },
          {
            "type": "array_function",
            "named": true
          },
          {
            "type": "array_ref",
            "named": true
          },
          {
            "type": "array_variable",
            "named": true
          },
          {
            "type": "binary_expression",
            "named": true
          },
          {
            "type": "bless",
            "named": true
          },
          {
            "type": "call_expression",
            "named": true
          },
          {
            "type": "call_expression_recursive",
            "named": true
          },
          {
            "type": "command_qx_quoted",
            "named": true
          },
          {
            "type": "false",
            "named": true
          },
          {
            "type": "file_handle",
            "named": true
          },
          {
            "type": "floating_point",
            "named": true
          },
          {
            "type": "goto_expression",
            "named": true
          },
          {
            "type": "grep_or_map_function",
            "named": true
          },
          {
            "type": "hash",
            "named": true
          },
          {
            "type": "hash_access_variable",
            "named": true
          },
          {
            "type": "hash_dereference",
            "named": true
          },
          {
            "type": "hash_ref",
            "named": true
          },
          {
            "type": "hash_variable",
            "named": true
          },
          {
            "type": "hexadecimal",
            "named": true
          },
          {
            "type": "integer",
            "named": true
          },
          {
            "type": "join_function",
            "named": true
          },
          {
            "type": "method_invocation",
            "named": true
          },
          {
            "type": "octal",
            "named": true
          },
          {
            "type": "package_variable",
            "named": true
          },
          {
            "type": "parenthesized_expression",
            "named": true
          },
          {
            "type": "patter_matcher_m",
            "named": true
          },
          {
            "type": "pattern_matcher",
            "named": true
          },
          {
            "type": "push_function",
            "named": true
          },
          {
            "type": "regex_pattern_qr",
            "named": true
          },
          {
            "type": "scalar_reference",
            "named": true
          },
          {
            "type": "scalar_variable",
            "named": true
          },
          {
            "type": "scientific_notation",
            "named": true
          },
          {
            "type": "sort_function",
            "named": true
          },
          {
            "type": "special_array_variable",
            "named": true
          },
          {
            "type": "special_hash_variable",
            "named": true
          },
          {
            "type": "special_scalar_variable",
            "named": true
          },
          {
            "type": "standard_input",
            "named": true
          },
          {
            "type": "standard_input_to_identifier",
            "named": true
          },
          {
            "type": "standard_input_to_variable",
            "named": true
          },
          {
            "type": "string_double_quoted",
            "named": true
          },
          {
            "type": "string_q_quoted",
            "named": true
          },
          {
            "type": "string_qq_quoted",
            "named": true
          },
          {
            "type": "string_single_quoted",
            "named": true
          },
          {
            "type": "substitution_pattern_s",
            "named": true
          },
          {
            "type": "ternary_expression",
            "named": true
          },
          {
            "type": "to_reference",
            "named": true
          },
          {
            "type": "transliteration_tr_or_y",
            "named": true
          },
          {
            "type": "true",
            "named": true
          },
          {
            "type": "type_glob",
            "named": true
          },
          {
            "type": "unary_expression",
            "named": true
          },
          {
            "type": "unpack_function",
            "named": true
          },
          {
            "type": "word_list_qw",
            "named": true
          }
        ]
      }
    },
    "children": {
      "multiple": false,
      "required": true,
      "types": [
        {
          "type": "semi_colon",
          "named": true
        }
      ]
    }
  },
  {
    "type": "while_simple_statement",
    "named": true,
    "fields": {
      "condition": {
        "multiple": true,
        "required": true,
        "types": [
          {
            "type": "(",
            "named": false
          },
          {
            "type": ")",
            "named": false
          },
          {
            "type": "anonymous_function",
            "named": true
          },
          {
            "type": "array",
            "named": true
          },
          {
            "type": "array_access_variable",
            "named": true
          },
          {
            "type": "array_dereference",
            "named": true
          },
          {
            "type": "array_function",
            "named": true
          },
          {
            "type": "array_ref",
            "named": true
          },
          {
            "type": "array_variable",
            "named": true
          },
          {
            "type": "binary_expression",
            "named": true
          },
          {
            "type": "bless",
            "named": true
          },
          {
            "type": "call_expression",
            "named": true
          },
          {
            "type": "call_expression_recursive",
            "named": true
          },
          {
            "type": "command_qx_quoted",
            "named": true
          },
          {
            "type": "false",
            "named": true
          },
          {
            "type": "file_handle",
            "named": true
          },
          {
            "type": "floating_point",
            "named": true
          },
          {
            "type": "goto_expression",
            "named": true
          },
          {
            "type": "grep_or_map_function",
            "named": true
          },
          {
            "type": "hash",
            "named": true
          },
          {
            "type": "hash_access_variable",
            "named": true
          },
          {
            "type": "hash_dereference",
            "named": true
          },
          {
            "type": "hash_ref",
            "named": true
          },
          {
            "type": "hash_variable",
            "named": true
          },
          {
            "type": "hexadecimal",
            "named": true
          },
          {
            "type": "integer",
            "named": true
          },
          {
            "type": "join_function",
            "named": true
          },
          {
            "type": "method_invocation",
            "named": true
          },
          {
            "type": "octal",
            "named": true
          },
          {
            "type": "package_variable",
            "named": true
          },
          {
            "type": "parenthesized_expression",
            "named": true
          },
          {
            "type": "patter_matcher_m",
            "named": true
          },
          {
            "type": "pattern_matcher",
            "named": true
          },
          {
            "type": "push_function",
            "named": true
          },
          {
            "type": "regex_pattern_qr",
            "named": true
          },
          {
            "type": "scalar_reference",
            "named": true
          },
          {
            "type": "scalar_variable",
            "named": true
          },
          {
            "type": "scientific_notation",
            "named": true
          },
          {
            "type": "sort_function",
            "named": true
          },
          {
            "type": "special_array_variable",
            "named": true
          },
          {
            "type": "special_hash_variable",
            "named": true
          },
          {
            "type": "special_scalar_variable",
            "named": true
          },
          {
            "type": "standard_input",
            "named": true
          },
          {
            "type": "standard_input_to_identifier",
            "named": true
          },
          {
            "type": "standard_input_to_variable",
            "named": true
          },
          {
            "type": "string_double_quoted",
            "named": true
          },
          {
            "type": "string_q_quoted",
            "named": true
          },
          {
            "type": "string_qq_quoted",
            "named": true
          },
          {
            "type": "string_single_quoted",
            "named": true
          },
          {
            "type": "substitution_pattern_s",
            "named": true
          },
          {
            "type": "ternary_expression",
            "named": true
          },
          {
            "type": "to_reference",
            "named": true
          },
          {
            "type": "transliteration_tr_or_y",
            "named": true
          },
          {
            "type": "true",
            "named": true
          },
          {
            "type": "type_glob",
            "named": true
          },
          {
            "type": "unary_expression",
            "named": true
          },
          {
            "type": "unpack_function",
            "named": true
          },
          {
            "type": "word_list_qw",
            "named": true
          }
        ]
      }
    },
    "children": {
      "multiple": false,
      "required": true,
      "types": [
        {
          "type": "semi_colon",
          "named": true
        }
      ]
    }
  },
  {
    "type": "while_statement",
    "named": true,
    "fields": {
      "body": {
        "multiple": true,
        "required": true,
        "types": [
          {
            "type": "block",
            "named": true
          }
        ]
      },
      "condition": {
        "multiple": false,
        "required": true,
        "types": [
          {
            "type": "empty_parenthesized_expression",
            "named": true
          }
        ]
      },
      "label": {
        "multiple": false,
        "required": false,
        "types": [
          {
            "type": "identifier",
            "named": true
          }
        ]
      }
    }
  },
  {
    "type": "word_list_qw",
    "named": true,
    "fields": {},
    "children": {
      "multiple": true,
      "required": false,
      "types": [
        {
          "type": "list_item",
          "named": true
        }
      ]
    }
  },
  {
    "type": "!",
    "named": false
  },
  {
    "type": "!=",
    "named": false
  },
  {
    "type": "!~",
    "named": false
  },
  {
    "type": "\"",
    "named": false
  },
  {
<<<<<<< HEAD
    "type": "\"signatures\"",
    "named": false
  },
  {
    "type": "\"switch\"",
    "named": false
  },
  {
    "type": "#",
    "named": false
  },
  {
=======
>>>>>>> 129e1b76
    "type": "$",
    "named": false
  },
  {
    "type": "$!",
    "named": false
  },
  {
    "type": "$\"",
    "named": false
  },
  {
    "type": "$#",
    "named": false
  },
  {
    "type": "$$",
    "named": false
  },
  {
    "type": "$%",
    "named": false
  },
  {
    "type": "$&",
    "named": false
  },
  {
    "type": "$'",
    "named": false
  },
  {
    "type": "$(",
    "named": false
  },
  {
    "type": "$)",
    "named": false
  },
  {
    "type": "$*",
    "named": false
  },
  {
    "type": "$+",
    "named": false
  },
  {
    "type": "$,",
    "named": false
  },
  {
    "type": "$-",
    "named": false
  },
  {
    "type": "$.",
    "named": false
  },
  {
    "type": "$/",
    "named": false
  },
  {
    "type": "$0",
    "named": false
  },
  {
    "type": "$1",
    "named": false
  },
  {
    "type": "$2",
    "named": false
  },
  {
    "type": "$3",
    "named": false
  },
  {
    "type": "$4",
    "named": false
  },
  {
    "type": "$5",
    "named": false
  },
  {
    "type": "$6",
    "named": false
  },
  {
    "type": "$7",
    "named": false
  },
  {
    "type": "$8",
    "named": false
  },
  {
    "type": "$9",
    "named": false
  },
  {
    "type": "$:",
    "named": false
  },
  {
    "type": "$;",
    "named": false
  },
  {
    "type": "$<",
    "named": false
  },
  {
    "type": "$=",
    "named": false
  },
  {
    "type": "$>",
    "named": false
  },
  {
    "type": "$?",
    "named": false
  },
  {
    "type": "$@",
    "named": false
  },
  {
    "type": "$ACCUMULATOR",
    "named": false
  },
  {
    "type": "$ARG",
    "named": false
  },
  {
    "type": "$ARGV",
    "named": false
  },
  {
    "type": "$BASETIME",
    "named": false
  },
  {
    "type": "$CHILD_ERROR",
    "named": false
  },
  {
    "type": "$COMPILING",
    "named": false
  },
  {
    "type": "$DEBUGGING",
    "named": false
  },
  {
    "type": "$EFFECTIVE_GROUP_ID",
    "named": false
  },
  {
    "type": "$EFFECTIVE_USER_ID",
    "named": false
  },
  {
    "type": "$EGID",
    "named": false
  },
  {
    "type": "$ENV",
    "named": false
  },
  {
    "type": "$ERRNO",
    "named": false
  },
  {
    "type": "$EUID",
    "named": false
  },
  {
    "type": "$EVAL_ERROR",
    "named": false
  },
  {
    "type": "$EXCEPTIONS_BEING_CAUGHT",
    "named": false
  },
  {
    "type": "$EXECUTABLE_NAME",
    "named": false
  },
  {
    "type": "$EXTENDED_OS_ERROR",
    "named": false
  },
  {
    "type": "$F",
    "named": false
  },
  {
    "type": "$FORMAT_FORMFEED",
    "named": false
  },
  {
    "type": "$FORMAT_LINES_LEFT",
    "named": false
  },
  {
    "type": "$FORMAT_LINES_PER_PAGE",
    "named": false
  },
  {
    "type": "$FORMAT_LINE_BREAK_CHARACTERS",
    "named": false
  },
  {
    "type": "$FORMAT_NAME",
    "named": false
  },
  {
    "type": "$FORMAT_PAGE_NUMBER",
    "named": false
  },
  {
    "type": "$FORMAT_TOP_NAME",
    "named": false
  },
  {
    "type": "$GID",
    "named": false
  },
  {
    "type": "$INC",
    "named": false
  },
  {
    "type": "$INPLACE_EDIT",
    "named": false
  },
  {
    "type": "$INPUT_LINE_NUMBER",
    "named": false
  },
  {
    "type": "$INPUT_RECORD_SEPARATOR",
    "named": false
  },
  {
    "type": "$ISA",
    "named": false
  },
  {
    "type": "$LAST_MATCH_END",
    "named": false
  },
  {
    "type": "$LAST_MATCH_START",
    "named": false
  },
  {
    "type": "$LAST_PAREN_MATCH",
    "named": false
  },
  {
    "type": "$LAST_REGEXP_CODE_RESULT",
    "named": false
  },
  {
    "type": "$LAST_SUBMATCH_RESULT",
    "named": false
  },
  {
    "type": "$LIST_SEPARATOR",
    "named": false
  },
  {
    "type": "$MATCH",
    "named": false
  },
  {
    "type": "$NR",
    "named": false
  },
  {
    "type": "$OFS",
    "named": false
  },
  {
    "type": "$OLD_PERL_VERSION",
    "named": false
  },
  {
    "type": "$ORS",
    "named": false
  },
  {
    "type": "$OSNAME",
    "named": false
  },
  {
    "type": "$OS_ERROR",
    "named": false
  },
  {
    "type": "$OUTPUT_AUTOFLUSH",
    "named": false
  },
  {
    "type": "$OUTPUT_FIELD_SEPARATOR",
    "named": false
  },
  {
    "type": "$OUTPUT_RECORD_SEPARATOR",
    "named": false
  },
  {
    "type": "$PERLDB",
    "named": false
  },
  {
    "type": "$PERL_VERSION",
    "named": false
  },
  {
    "type": "$PID",
    "named": false
  },
  {
    "type": "$POSTMATCH",
    "named": false
  },
  {
    "type": "$PREMATCH",
    "named": false
  },
  {
    "type": "$PROCESS_ID",
    "named": false
  },
  {
    "type": "$PROGRAM_NAME",
    "named": false
  },
  {
    "type": "$REAL_GROUP_ID",
    "named": false
  },
  {
    "type": "$REAL_USER_ID",
    "named": false
  },
  {
    "type": "$RS",
    "named": false
  },
  {
    "type": "$SIG",
    "named": false
  },
  {
    "type": "$SUBSCRIPT_SEPARATOR",
    "named": false
  },
  {
    "type": "$SUBSEP",
    "named": false
  },
  {
    "type": "$SYSTEM_FD_MAX",
    "named": false
  },
  {
    "type": "$UID",
    "named": false
  },
  {
    "type": "$WARNING",
    "named": false
  },
  {
    "type": "$[",
    "named": false
  },
  {
    "type": "$\\",
    "named": false
  },
  {
    "type": "$]",
    "named": false
  },
  {
    "type": "$^",
    "named": false
  },
  {
    "type": "$^A",
    "named": false
  },
  {
    "type": "$^C",
    "named": false
  },
  {
    "type": "$^D",
    "named": false
  },
  {
    "type": "$^E",
    "named": false
  },
  {
    "type": "$^F",
    "named": false
  },
  {
    "type": "$^H",
    "named": false
  },
  {
    "type": "$^I",
    "named": false
  },
  {
    "type": "$^L",
    "named": false
  },
  {
    "type": "$^M",
    "named": false
  },
  {
    "type": "$^N",
    "named": false
  },
  {
    "type": "$^O",
    "named": false
  },
  {
    "type": "$^P",
    "named": false
  },
  {
    "type": "$^R",
    "named": false
  },
  {
    "type": "$^S",
    "named": false
  },
  {
    "type": "$^T",
    "named": false
  },
  {
    "type": "$^V",
    "named": false
  },
  {
    "type": "$^W",
    "named": false
  },
  {
    "type": "$^X",
    "named": false
  },
  {
    "type": "$_",
    "named": false
  },
  {
    "type": "$`",
    "named": false
  },
  {
    "type": "$a",
    "named": false
  },
  {
    "type": "$b",
    "named": false
  },
  {
    "type": "${^CAPTURE_ALL}",
    "named": false
  },
  {
    "type": "${^CAPTURE}",
    "named": false
  },
  {
    "type": "${^CHILD_ERROR_NATIVE}",
    "named": false
  },
  {
    "type": "${^ENCODING}",
    "named": false
  },
  {
    "type": "${^GLOBAL_PHASE}",
    "named": false
  },
  {
    "type": "${^LAST_FH}",
    "named": false
  },
  {
    "type": "${^MATCH}",
    "named": false
  },
  {
    "type": "${^OPEN}",
    "named": false
  },
  {
    "type": "${^POSTMATCH}",
    "named": false
  },
  {
    "type": "${^PREMATCH}",
    "named": false
  },
  {
    "type": "${^RE_COMPILE_RECURSION_LIMIT}",
    "named": false
  },
  {
    "type": "${^RE_DEBUG_FLAGS}",
    "named": false
  },
  {
    "type": "${^RE_TRIE_MAXBUF}",
    "named": false
  },
  {
    "type": "${^SAFE_LOCALES}",
    "named": false
  },
  {
    "type": "${^TAINT}",
    "named": false
  },
  {
    "type": "${^UNICODE}",
    "named": false
  },
  {
    "type": "${^UTF8CACHE}",
    "named": false
  },
  {
    "type": "${^UTF8LOCALE}",
    "named": false
  },
  {
    "type": "${^WARNING_BITS}",
    "named": false
  },
  {
    "type": "${^WIN32_SLOPPY_STAT}",
    "named": false
  },
  {
    "type": "$|",
    "named": false
  },
  {
    "type": "$~",
    "named": false
  },
  {
    "type": "%",
    "named": false
  },
  {
    "type": "%!",
    "named": false
  },
  {
    "type": "%+",
    "named": false
  },
  {
    "type": "%-",
    "named": false
  },
  {
    "type": "%=",
    "named": false
  },
  {
    "type": "%ENV",
    "named": false
  },
  {
    "type": "%ERRNO",
    "named": false
  },
  {
    "type": "%INC",
    "named": false
  },
  {
    "type": "%LAST_PAREN_MATCH",
    "named": false
  },
  {
    "type": "%OS_ERROR",
    "named": false
  },
  {
    "type": "%SIG",
    "named": false
  },
  {
    "type": "%^H",
    "named": false
  },
  {
    "type": "%{^CAPTURE_ALL}",
    "named": false
  },
  {
    "type": "%{^CAPTURE}",
    "named": false
  },
  {
    "type": "&",
    "named": false
  },
  {
    "type": "&&",
    "named": false
  },
  {
    "type": "&&=",
    "named": false
  },
  {
    "type": "&.=",
    "named": false
  },
  {
    "type": "&=",
    "named": false
  },
  {
    "type": "'",
    "named": false
  },
  {
    "type": "(",
    "named": false
  },
  {
    "type": ")",
    "named": false
  },
  {
    "type": "*",
    "named": false
  },
  {
    "type": "**",
    "named": false
  },
  {
    "type": "**=",
    "named": false
  },
  {
    "type": "*=",
    "named": false
  },
  {
    "type": "+",
    "named": false
  },
  {
    "type": "++",
    "named": false
  },
  {
    "type": "+=",
    "named": false
  },
  {
    "type": ",",
    "named": false
  },
  {
    "type": "-",
    "named": false
  },
  {
    "type": "--",
    "named": false
  },
  {
    "type": "-=",
    "named": false
  },
  {
    "type": "->",
    "named": false
  },
  {
    "type": "->[",
    "named": false
  },
  {
    "type": "->{",
    "named": false
  },
  {
    "type": ".",
    "named": false
  },
  {
    "type": "..",
    "named": false
  },
  {
    "type": "...",
    "named": false
  },
  {
    "type": ".=",
    "named": false
  },
  {
    "type": "/",
    "named": false
  },
  {
    "type": "//",
    "named": false
  },
  {
    "type": "//=",
    "named": false
  },
  {
    "type": "/=",
    "named": false
  },
  {
    "type": ":",
    "named": false
  },
  {
    "type": "::",
    "named": false
  },
  {
    "type": "<",
    "named": false
  },
  {
    "type": "<<",
    "named": false
  },
  {
    "type": "<<=",
    "named": false
  },
  {
    "type": "<=",
    "named": false
  },
  {
    "type": "<=>",
    "named": false
  },
  {
    "type": "=",
    "named": false
  },
  {
    "type": "==",
    "named": false
  },
  {
    "type": "=>",
    "named": false
  },
  {
    "type": "=~",
    "named": false
  },
  {
    "type": ">",
    "named": false
  },
  {
    "type": ">=",
    "named": false
  },
  {
    "type": ">>",
    "named": false
  },
  {
    "type": ">>=",
    "named": false
  },
  {
    "type": "?",
    "named": false
  },
  {
    "type": "@",
    "named": false
  },
  {
    "type": "@!",
    "named": false
  },
  {
    "type": "@+",
    "named": false
  },
  {
    "type": "@-",
    "named": false
  },
  {
    "type": "@ARG",
    "named": false
  },
  {
    "type": "@ARGV",
    "named": false
  },
  {
    "type": "@ENV",
    "named": false
  },
  {
    "type": "@ERRNO",
    "named": false
  },
  {
    "type": "@F",
    "named": false
  },
  {
    "type": "@INC",
    "named": false
  },
  {
    "type": "@ISA",
    "named": false
  },
  {
    "type": "@LAST_MATCH_END",
    "named": false
  },
  {
    "type": "@LAST_MATCH_START",
    "named": false
  },
  {
    "type": "@LAST_PAREN_MATCH",
    "named": false
  },
  {
    "type": "@OS_ERROR",
    "named": false
  },
  {
    "type": "@SIG",
    "named": false
  },
  {
    "type": "@^H",
    "named": false
  },
  {
    "type": "@_",
    "named": false
  },
  {
    "type": "@{^CAPTURE_ALL}",
    "named": false
  },
  {
    "type": "@{^CAPTURE}",
    "named": false
  },
  {
    "type": "BEGIN",
    "named": false
  },
  {
    "type": "CHECK",
    "named": false
  },
  {
    "type": "END",
    "named": false
  },
  {
    "type": "INIT",
    "named": false
  },
  {
    "type": "UNITCHECK",
    "named": false
  },
  {
    "type": "X",
    "named": false
  },
  {
    "type": "X=",
    "named": false
  },
  {
    "type": "[",
    "named": false
  },
  {
    "type": "\\",
    "named": false
  },
  {
    "type": "]",
    "named": false
  },
  {
    "type": "^",
    "named": false
  },
  {
    "type": "^.=",
    "named": false
  },
  {
    "type": "^=",
    "named": false
  },
  {
    "type": "__DATA__",
    "named": false
  },
  {
    "type": "__END__",
    "named": false
  },
  {
    "type": "__FILE__",
    "named": false
  },
  {
    "type": "__LINE__",
    "named": false
  },
  {
    "type": "__PACKAGE__",
    "named": false
  },
  {
    "type": "__SUB__",
    "named": false
  },
  {
    "type": "alias",
    "named": true
  },
  {
    "type": "and",
    "named": false
  },
  {
    "type": "array_variable",
    "named": true
  },
  {
    "type": "arrow_operator",
    "named": true
  },
  {
    "type": "bless",
    "named": false
  },
  {
    "type": "cmp",
    "named": false
  },
  {
    "type": "constant",
    "named": false
  },
  {
    "type": "continue",
    "named": false
  },
  {
    "type": "else",
    "named": false
  },
  {
    "type": "elsif",
    "named": false
  },
  {
    "type": "end_delimiter",
    "named": true
  },
  {
    "type": "eq",
    "named": false
  },
  {
    "type": "false",
    "named": true
  },
  {
    "type": "feature",
    "named": false
  },
  {
    "type": "file_handle",
    "named": true
  },
  {
    "type": "floating_point",
    "named": true
  },
  {
    "type": "for",
    "named": false
  },
  {
    "type": "foreach",
    "named": false
  },
  {
    "type": "function",
    "named": true
  },
  {
    "type": "ge",
    "named": false
  },
  {
    "type": "goto",
    "named": false
  },
  {
    "type": "grep",
    "named": true
  },
  {
    "type": "gt",
    "named": false
  },
  {
    "type": "hash_arrow_operator",
    "named": true
  },
  {
    "type": "hash_variable",
    "named": true
  },
  {
    "type": "hexadecimal",
    "named": true
  },
  {
    "type": "identifier",
    "named": true
  },
  {
    "type": "identifier_2",
    "named": true
  },
  {
    "type": "if",
    "named": false
  },
  {
    "type": "import",
    "named": false
  },
  {
    "type": "integer",
    "named": true
  },
  {
    "type": "isa",
    "named": false
  },
  {
    "type": "join",
    "named": true
  },
  {
    "type": "last",
    "named": false
  },
  {
    "type": "le",
    "named": false
  },
  {
    "type": "list_item",
    "named": true
  },
  {
    "type": "local",
    "named": false
  },
  {
    "type": "lt",
    "named": false
  },
  {
    "type": "m",
    "named": false
  },
  {
    "type": "map",
    "named": true
  },
  {
    "type": "my",
    "named": false
  },
  {
    "type": "ne",
    "named": false
  },
  {
    "type": "next",
    "named": false
  },
  {
    "type": "no",
    "named": false
  },
  {
    "type": "no_require",
    "named": true
  },
  {
    "type": "not",
    "named": false
  },
  {
    "type": "octal",
    "named": true
  },
  {
    "type": "or",
    "named": false
  },
  {
    "type": "our",
    "named": false
  },
  {
    "type": "package",
    "named": false
  },
  {
    "type": "parent",
    "named": false
  },
  {
    "type": "prototype",
    "named": true
  },
  {
    "type": "prototype",
    "named": false
  },
  {
    "type": "push",
    "named": true
  },
  {
    "type": "q",
    "named": false
  },
  {
    "type": "qq",
    "named": false
  },
  {
    "type": "qr",
    "named": false
  },
  {
    "type": "qw",
    "named": false
  },
  {
    "type": "qx",
    "named": false
  },
  {
    "type": "redo",
    "named": false
  },
  {
    "type": "regex_option",
    "named": true
  },
  {
    "type": "regex_option_for_substitution",
    "named": true
  },
  {
    "type": "regex_option_for_transliteration",
    "named": true
  },
  {
    "type": "require",
    "named": false
  },
  {
    "type": "return",
    "named": false
  },
  {
    "type": "reverse",
    "named": true
  },
  {
    "type": "s",
    "named": false
  },
  {
    "type": "scientific_notation",
    "named": true
  },
  {
    "type": "semi_colon",
    "named": true
  },
  {
    "type": "sort",
    "named": true
  },
  {
    "type": "start_delimiter",
    "named": true
  },
  {
    "type": "state",
    "named": false
  },
  {
    "type": "sub",
    "named": false
  },
  {
    "type": "subs",
    "named": false
  },
  {
    "type": "super",
    "named": true
  },
  {
    "type": "tr",
    "named": false
  },
  {
    "type": "true",
    "named": true
  },
  {
    "type": "unless",
    "named": false
  },
  {
    "type": "until",
    "named": false
  },
  {
    "type": "use",
    "named": false
  },
  {
    "type": "when",
    "named": false
  },
  {
    "type": "while",
    "named": false
  },
  {
    "type": "xor",
    "named": false
  },
  {
    "type": "y",
    "named": false
  },
  {
    "type": "{",
    "named": false
  },
  {
    "type": "|",
    "named": false
  },
  {
    "type": "|.=",
    "named": false
  },
  {
    "type": "|=",
    "named": false
  },
  {
    "type": "||",
    "named": false
  },
  {
    "type": "||=",
    "named": false
  },
  {
    "type": "}",
    "named": false
  },
  {
    "type": "~",
    "named": false
  },
  {
    "type": "~~",
    "named": false
  }
]<|MERGE_RESOLUTION|>--- conflicted
+++ resolved
@@ -16261,21 +16261,10 @@
     "named": false
   },
   {
-<<<<<<< HEAD
-    "type": "\"signatures\"",
-    "named": false
-  },
-  {
-    "type": "\"switch\"",
-    "named": false
-  },
-  {
     "type": "#",
     "named": false
   },
   {
-=======
->>>>>>> 129e1b76
     "type": "$",
     "named": false
   },
